/**
 * Licensed to the Apache Software Foundation (ASF) under one
 * or more contributor license agreements.  See the NOTICE file
 * distributed with this work for additional information
 * regarding copyright ownership.  The ASF licenses this file
 * to you under the Apache License, Version 2.0 (the
 * "License"); you may not use this file except in compliance
 * with the License.  You may obtain a copy of the License at
 *
 *     http://www.apache.org/licenses/LICENSE-2.0
 *
 * Unless required by applicable law or agreed to in writing, software
 * distributed under the License is distributed on an "AS IS" BASIS,
 * WITHOUT WARRANTIES OR CONDITIONS OF ANY KIND, either express or implied.
 * See the License for the specific language governing permissions and
 * limitations under the License.
 */

package org.apache.hadoop.ipc;

import java.io.ByteArrayInputStream;
import java.io.ByteArrayOutputStream;
import java.io.DataInputStream;
import java.io.DataOutputStream;
import java.io.IOException;
import java.lang.reflect.UndeclaredThrowableException;
import java.net.BindException;
import java.net.InetAddress;
import java.net.InetSocketAddress;
import java.net.ServerSocket;
import java.net.Socket;
import java.net.SocketException;
import java.net.UnknownHostException;
import java.nio.ByteBuffer;
import java.nio.channels.CancelledKeyException;
import java.nio.channels.Channels;
import java.nio.channels.ClosedChannelException;
import java.nio.channels.ReadableByteChannel;
import java.nio.channels.SelectionKey;
import java.nio.channels.Selector;
import java.nio.channels.ServerSocketChannel;
import java.nio.channels.SocketChannel;
import java.nio.channels.WritableByteChannel;
import java.security.PrivilegedExceptionAction;
import java.util.ArrayList;
import java.util.Arrays;
import java.util.Collections;
import java.util.HashMap;
import java.util.HashSet;
import java.util.Iterator;
import java.util.LinkedList;
import java.util.List;
import java.util.Map;
<<<<<<< HEAD
import java.util.Random;
import java.util.Set;
import java.util.concurrent.BlockingQueue;
import java.util.concurrent.ConcurrentHashMap;
import java.util.concurrent.LinkedBlockingQueue;
=======
import java.util.Set;
import java.util.Timer;
import java.util.TimerTask;
import java.util.concurrent.BlockingQueue;
import java.util.concurrent.ConcurrentHashMap;
import java.util.concurrent.LinkedBlockingQueue;
import java.util.concurrent.atomic.AtomicInteger;
>>>>>>> fbf12270

import javax.security.sasl.Sasl;
import javax.security.sasl.SaslException;
import javax.security.sasl.SaslServer;

import org.apache.commons.logging.Log;
import org.apache.commons.logging.LogFactory;
import org.apache.hadoop.classification.InterfaceAudience;
import org.apache.hadoop.classification.InterfaceStability;
import org.apache.hadoop.conf.Configuration;
import org.apache.hadoop.conf.Configuration.IntegerRanges;
import org.apache.hadoop.fs.CommonConfigurationKeys;
import org.apache.hadoop.fs.CommonConfigurationKeysPublic;
import org.apache.hadoop.io.DataOutputBuffer;
import org.apache.hadoop.io.Writable;
import org.apache.hadoop.io.WritableUtils;
import static org.apache.hadoop.ipc.RpcConstants.*;

import org.apache.hadoop.ipc.ProtobufRpcEngine.RpcResponseMessageWrapper;
import org.apache.hadoop.ipc.ProtobufRpcEngine.RpcResponseWrapper;
import org.apache.hadoop.ipc.RPC.RpcInvoker;
import org.apache.hadoop.ipc.RPC.VersionMismatch;
import org.apache.hadoop.ipc.metrics.RpcDetailedMetrics;
import org.apache.hadoop.ipc.metrics.RpcMetrics;
import org.apache.hadoop.ipc.protobuf.IpcConnectionContextProtos.IpcConnectionContextProto;
import org.apache.hadoop.ipc.protobuf.RpcHeaderProtos.RpcKindProto;
import org.apache.hadoop.ipc.protobuf.RpcHeaderProtos.RpcRequestHeaderProto;
import org.apache.hadoop.ipc.protobuf.RpcHeaderProtos.RpcResponseHeaderProto;
import org.apache.hadoop.ipc.protobuf.RpcHeaderProtos.RpcResponseHeaderProto.RpcErrorCodeProto;
import org.apache.hadoop.ipc.protobuf.RpcHeaderProtos.RpcResponseHeaderProto.RpcStatusProto;
import org.apache.hadoop.ipc.protobuf.RpcHeaderProtos.RpcSaslProto;
import org.apache.hadoop.ipc.protobuf.RpcHeaderProtos.RpcSaslProto.SaslAuth;
import org.apache.hadoop.ipc.protobuf.RpcHeaderProtos.RpcSaslProto.SaslState;
import org.apache.hadoop.net.NetUtils;
import org.apache.hadoop.security.AccessControlException;
import org.apache.hadoop.security.SaslRpcServer;
import org.apache.hadoop.security.SaslRpcServer.AuthMethod;
import org.apache.hadoop.security.SecurityUtil;
import org.apache.hadoop.security.UserGroupInformation;
import org.apache.hadoop.security.UserGroupInformation.AuthenticationMethod;
import org.apache.hadoop.security.authorize.AuthorizationException;
import org.apache.hadoop.security.authorize.PolicyProvider;
import org.apache.hadoop.security.authorize.ProxyUsers;
import org.apache.hadoop.security.authorize.ServiceAuthorizationManager;
import org.apache.hadoop.security.token.SecretManager;
import org.apache.hadoop.security.token.SecretManager.InvalidToken;
import org.apache.hadoop.security.token.TokenIdentifier;
import org.apache.hadoop.util.ProtoUtil;
import org.apache.hadoop.util.ReflectionUtils;
import org.apache.hadoop.util.StringUtils;
import org.apache.hadoop.util.Time;

import com.google.common.annotations.VisibleForTesting;
import com.google.protobuf.ByteString;
import com.google.protobuf.CodedOutputStream;
import com.google.protobuf.Message;
import com.google.protobuf.Message.Builder;

/** An abstract IPC service.  IPC calls take a single {@link Writable} as a
 * parameter, and return a {@link Writable} as their value.  A service runs on
 * a port and is defined by a parameter class and a value class.
 * 
 * @see Client
 */
@InterfaceAudience.LimitedPrivate(value = { "Common", "HDFS", "MapReduce", "Yarn" })
@InterfaceStability.Evolving
public abstract class Server {
  private final boolean authorize;
  private List<AuthMethod> enabledAuthMethods;
  private RpcSaslProto negotiateResponse;
  private ExceptionsHandler exceptionsHandler = new ExceptionsHandler();
  
  public void addTerseExceptions(Class<?>... exceptionClass) {
    exceptionsHandler.addTerseExceptions(exceptionClass);
  }

  /**
   * ExceptionsHandler manages Exception groups for special handling
   * e.g., terse exception group for concise logging messages
   */
  static class ExceptionsHandler {
    private volatile Set<String> terseExceptions = new HashSet<String>();

    /**
     * Add exception class so server won't log its stack trace.
     * Modifying the terseException through this method is thread safe.
     *
     * @param exceptionClass exception classes 
     */
    void addTerseExceptions(Class<?>... exceptionClass) {

      // Make a copy of terseException for performing modification
      final HashSet<String> newSet = new HashSet<String>(terseExceptions);

      // Add all class names into the HashSet
      for (Class<?> name : exceptionClass) {
        newSet.add(name.toString());
      }
      // Replace terseException set
      terseExceptions = Collections.unmodifiableSet(newSet);
    }

    boolean isTerse(Class<?> t) {
      return terseExceptions.contains(t.toString());
    }
  }

  
  /**
   * If the user accidentally sends an HTTP GET to an IPC port, we detect this
   * and send back a nicer response.
   */
  private static final ByteBuffer HTTP_GET_BYTES = ByteBuffer.wrap(
      "GET ".getBytes());
  
  /**
   * An HTTP response to send back if we detect an HTTP request to our IPC
   * port.
   */
  static final String RECEIVED_HTTP_REQ_RESPONSE =
    "HTTP/1.1 404 Not Found\r\n" +
    "Content-type: text/plain\r\n\r\n" +
    "It looks like you are making an HTTP request to a Hadoop IPC port. " +
    "This is not the correct port for the web interface on this daemon.\r\n";

  /**
   * Initial and max size of response buffer
   */
  static int INITIAL_RESP_BUF_SIZE = 10240;
  
  static class RpcKindMapValue {
    final Class<? extends Writable> rpcRequestWrapperClass;
    final RpcInvoker rpcInvoker;
    RpcKindMapValue (Class<? extends Writable> rpcRequestWrapperClass,
          RpcInvoker rpcInvoker) {
      this.rpcInvoker = rpcInvoker;
      this.rpcRequestWrapperClass = rpcRequestWrapperClass;
    }   
  }
  static Map<RPC.RpcKind, RpcKindMapValue> rpcKindMap = new
      HashMap<RPC.RpcKind, RpcKindMapValue>(4);
  
  

  /**
   * Register a RPC kind and the class to deserialize the rpc request.
   * 
   * Called by static initializers of rpcKind Engines
   * @param rpcKind
   * @param rpcRequestWrapperClass - this class is used to deserialze the
   *  the rpc request.
   *  @param rpcInvoker - use to process the calls on SS.
   */
  
  public static void registerProtocolEngine(RPC.RpcKind rpcKind, 
          Class<? extends Writable> rpcRequestWrapperClass,
          RpcInvoker rpcInvoker) {
    RpcKindMapValue  old = 
        rpcKindMap.put(rpcKind, new RpcKindMapValue(rpcRequestWrapperClass, rpcInvoker));
    if (old != null) {
      rpcKindMap.put(rpcKind, old);
      throw new IllegalArgumentException("ReRegistration of rpcKind: " +
          rpcKind);      
    }
    LOG.debug("rpcKind=" + rpcKind + 
        ", rpcRequestWrapperClass=" + rpcRequestWrapperClass + 
        ", rpcInvoker=" + rpcInvoker);
  }
  
  public Class<? extends Writable> getRpcRequestWrapper(
      RpcKindProto rpcKind) {
    if (rpcRequestClass != null)
       return rpcRequestClass;
    RpcKindMapValue val = rpcKindMap.get(ProtoUtil.convert(rpcKind));
    return (val == null) ? null : val.rpcRequestWrapperClass; 
  }
  
  public static RpcInvoker  getRpcInvoker(RPC.RpcKind rpcKind) {
    RpcKindMapValue val = rpcKindMap.get(rpcKind);
    return (val == null) ? null : val.rpcInvoker; 
  }
  

  public static final Log LOG = LogFactory.getLog(Server.class);
  public static final Log AUDITLOG = 
    LogFactory.getLog("SecurityLogger."+Server.class.getName());
  private static final String AUTH_FAILED_FOR = "Auth failed for ";
  private static final String AUTH_SUCCESSFUL_FOR = "Auth successful for ";
  
  private static final ThreadLocal<Server> SERVER = new ThreadLocal<Server>();

  private static final Map<String, Class<?>> PROTOCOL_CACHE = 
    new ConcurrentHashMap<String, Class<?>>();
  
  static Class<?> getProtocolClass(String protocolName, Configuration conf) 
  throws ClassNotFoundException {
    Class<?> protocol = PROTOCOL_CACHE.get(protocolName);
    if (protocol == null) {
      protocol = conf.getClassByName(protocolName);
      PROTOCOL_CACHE.put(protocolName, protocol);
    }
    return protocol;
  }
  
  /** Returns the server instance called under or null.  May be called under
   * {@link #call(Writable, long)} implementations, and under {@link Writable}
   * methods of paramters and return values.  Permits applications to access
   * the server context.*/
  public static Server get() {
    return SERVER.get();
  }
 
  /** This is set to Call object before Handler invokes an RPC and reset
   * after the call returns.
   */
  private static final ThreadLocal<Call> CurCall = new ThreadLocal<Call>();
  
  /** Get the current call */
  @VisibleForTesting
  public static ThreadLocal<Call> getCurCall() {
    return CurCall;
  }
  
  /**
   * Returns the currently active RPC call's sequential ID number.  A negative
   * call ID indicates an invalid value, such as if there is no currently active
   * RPC call.
   * 
   * @return int sequential ID number of currently active RPC call
   */
  public static int getCallId() {
    Call call = CurCall.get();
    return call != null ? call.callId : RpcConstants.INVALID_CALL_ID;
  }
  
  /**
   * @return The current active RPC call's retry count. -1 indicates the retry
   *         cache is not supported in the client side.
   */
  public static int getCallRetryCount() {
    Call call = CurCall.get();
    return call != null ? call.retryCount : RpcConstants.INVALID_RETRY_COUNT;
  }

  /** Returns the remote side ip address when invoked inside an RPC 
   *  Returns null incase of an error.
   */
  public static InetAddress getRemoteIp() {
    Call call = CurCall.get();
    return (call != null && call.connection != null) ? call.connection
        .getHostInetAddress() : null;
  }
  
  /**
   * Returns the clientId from the current RPC request
   */
  public static byte[] getClientId() {
    Call call = CurCall.get();
    return call != null ? call.clientId : RpcConstants.DUMMY_CLIENT_ID;
  }
  
  /** Returns remote address as a string when invoked inside an RPC.
   *  Returns null in case of an error.
   */
  public static String getRemoteAddress() {
    InetAddress addr = getRemoteIp();
    return (addr == null) ? null : addr.getHostAddress();
  }

  /** Returns the RPC remote user when invoked inside an RPC.  Note this
   *  may be different than the current user if called within another doAs
   *  @return connection's UGI or null if not an RPC
   */
  public static UserGroupInformation getRemoteUser() {
    Call call = CurCall.get();
    return (call != null && call.connection != null) ? call.connection.user
        : null;
  }
 
  /** Return true if the invocation was through an RPC.
   */
  public static boolean isRpcInvocation() {
    return CurCall.get() != null;
  }

  private String bindAddress; 
  private int port;                               // port we listen on
  private int handlerCount;                       // number of handler threads
  private int readThreads;                        // number of read threads
<<<<<<< HEAD
  private Class<? extends Writable> rpcRequestClass;   // class used for deserializing the rpc request
  private int maxIdleTime;                        // the maximum idle time after 
                                                  // which a client may be disconnected
  private int thresholdIdleConnections;           // the number of idle connections
                                                  // after which we will start
                                                  // cleaning up idle 
                                                  // connections
  int maxConnectionsToNuke;                       // the max number of 
                                                  // connections to nuke
                                                  //during a cleanup
  
=======
  private int readerPendingConnectionQueue;         // number of connections to queue per read thread
  private Class<? extends Writable> rpcRequestClass;   // class used for deserializing the rpc request
>>>>>>> fbf12270
  protected RpcMetrics rpcMetrics;
  protected RpcDetailedMetrics rpcDetailedMetrics;
  
  private Configuration conf;
  private String portRangeConfig = null;
  private SecretManager<TokenIdentifier> secretManager;
  private ServiceAuthorizationManager serviceAuthorizationManager = new ServiceAuthorizationManager();

  private int maxQueueSize;
  private final int maxRespSize;
  private int socketSendBufferSize;
  private final int maxDataLength;
  private final boolean tcpNoDelay; // if T then disable Nagle's Algorithm

  volatile private boolean running = true;         // true while server runs
  private BlockingQueue<Call> callQueue; // queued calls

  // maintains the set of client connections and handles idle timeouts
  private ConnectionManager connectionManager;
  private Listener listener = null;
  private Responder responder = null;
  private Handler[] handlers = null;

  /**
   * A convenience method to bind to a given address and report 
   * better exceptions if the address is not a valid host.
   * @param socket the socket to bind
   * @param address the address to bind to
   * @param backlog the number of connections allowed in the queue
   * @throws BindException if the address can't be bound
   * @throws UnknownHostException if the address isn't a valid host name
   * @throws IOException other random errors from bind
   */
  public static void bind(ServerSocket socket, InetSocketAddress address, 
                          int backlog) throws IOException {
    bind(socket, address, backlog, null, null);
  }

  public static void bind(ServerSocket socket, InetSocketAddress address, 
      int backlog, Configuration conf, String rangeConf) throws IOException {
    try {
      IntegerRanges range = null;
      if (rangeConf != null) {
        range = conf.getRange(rangeConf, "");
      }
      if (range == null || range.isEmpty() || (address.getPort() != 0)) {
        socket.bind(address, backlog);
      } else {
        for (Integer port : range) {
          if (socket.isBound()) break;
          try {
            InetSocketAddress temp = new InetSocketAddress(address.getAddress(),
                port);
            socket.bind(temp, backlog);
          } catch(BindException e) {
            //Ignored
          }
        }
        if (!socket.isBound()) {
          throw new BindException("Could not find a free port in "+range);
        }
      }
    } catch (SocketException e) {
      throw NetUtils.wrapException(null,
          0,
          address.getHostName(),
          address.getPort(), e);
    }
  }
  
  /**
   * Returns a handle to the rpcMetrics (required in tests)
   * @return rpc metrics
   */
  @VisibleForTesting
  public RpcMetrics getRpcMetrics() {
    return rpcMetrics;
  }

  @VisibleForTesting
  public RpcDetailedMetrics getRpcDetailedMetrics() {
    return rpcDetailedMetrics;
  }
  
  @VisibleForTesting
  Iterable<? extends Thread> getHandlers() {
    return Arrays.asList(handlers);
  }

  @VisibleForTesting
<<<<<<< HEAD
  List<Connection> getConnections() {
    return connectionList;
=======
  Connection[] getConnections() {
    return connectionManager.toArray();
>>>>>>> fbf12270
  }

  /**
   * Refresh the service authorization ACL for the service handled by this server.
   */
  public void refreshServiceAcl(Configuration conf, PolicyProvider provider) {
    serviceAuthorizationManager.refresh(conf, provider);
  }

  /**
   * Returns a handle to the serviceAuthorizationManager (required in tests)
   * @return instance of ServiceAuthorizationManager for this server
   */
  @InterfaceAudience.LimitedPrivate({"HDFS", "MapReduce"})
  public ServiceAuthorizationManager getServiceAuthorizationManager() {
    return serviceAuthorizationManager;
  }

  /** A call queued for handling. */
  public static class Call {
    private final int callId;             // the client's call id
    private final int retryCount;        // the retry count of the call
    private final Writable rpcRequest;    // Serialized Rpc request from client
    private final Connection connection;  // connection to client
    private long timestamp;               // time received when response is null
                                          // time served when response is not null
    private ByteBuffer rpcResponse;       // the response for this call
    private final RPC.RpcKind rpcKind;
    private final byte[] clientId;

    public Call(int id, int retryCount, Writable param, 
        Connection connection) {
      this(id, retryCount, param, connection, RPC.RpcKind.RPC_BUILTIN,
          RpcConstants.DUMMY_CLIENT_ID);
    }

    public Call(int id, int retryCount, Writable param, Connection connection,
        RPC.RpcKind kind, byte[] clientId) {
      this.callId = id;
      this.retryCount = retryCount;
      this.rpcRequest = param;
      this.connection = connection;
      this.timestamp = Time.now();
      this.rpcResponse = null;
      this.rpcKind = kind;
      this.clientId = clientId;
    }
    
    @Override
    public String toString() {
      return rpcRequest + " from " + connection + " Call#" + callId + " Retry#"
          + retryCount;
    }

    public void setResponse(ByteBuffer response) {
      this.rpcResponse = response;
    }
  }

  /** Listens on the socket. Creates jobs for the handler threads*/
  private class Listener extends Thread {
    
    private ServerSocketChannel acceptChannel = null; //the accept channel
    private Selector selector = null; //the selector that we use for the server
    private Reader[] readers = null;
    private int currentReader = 0;
    private InetSocketAddress address; //the address we bind at
<<<<<<< HEAD
    private Random rand = new Random();
    private long lastCleanupRunTime = 0; //the last time when a cleanup connec-
                                         //-tion (for idle connections) ran
    private long cleanupInterval = 10000; //the minimum interval between 
                                          //two cleanup runs
=======
>>>>>>> fbf12270
    private int backlogLength = conf.getInt(
        CommonConfigurationKeysPublic.IPC_SERVER_LISTEN_QUEUE_SIZE_KEY,
        CommonConfigurationKeysPublic.IPC_SERVER_LISTEN_QUEUE_SIZE_DEFAULT);
    
    public Listener() throws IOException {
      address = new InetSocketAddress(bindAddress, port);
      // Create a new server socket and set to non blocking mode
      acceptChannel = ServerSocketChannel.open();
      acceptChannel.configureBlocking(false);

      // Bind the server socket to the local host and port
      bind(acceptChannel.socket(), address, backlogLength, conf, portRangeConfig);
      port = acceptChannel.socket().getLocalPort(); //Could be an ephemeral port
      // create a selector;
      selector= Selector.open();
      readers = new Reader[readThreads];
      for (int i = 0; i < readThreads; i++) {
        Reader reader = new Reader(
            "Socket Reader #" + (i + 1) + " for port " + port);
        readers[i] = reader;
        reader.start();
      }

      // Register accepts on the server socket with the selector.
      acceptChannel.register(selector, SelectionKey.OP_ACCEPT);
      this.setName("IPC Server listener on " + port);
      this.setDaemon(true);
    }
    
    private class Reader extends Thread {
      final private BlockingQueue<Connection> pendingConnections;
      private final Selector readSelector;

      Reader(String name) throws IOException {
        super(name);

        this.pendingConnections =
            new LinkedBlockingQueue<Connection>(readerPendingConnectionQueue);
        this.readSelector = Selector.open();
      }
      
      @Override
      public void run() {
        LOG.info("Starting " + Thread.currentThread().getName());
        try {
          doRunLoop();
        } finally {
          try {
            readSelector.close();
          } catch (IOException ioe) {
            LOG.error("Error closing read selector in " + Thread.currentThread().getName(), ioe);
          }
        }
      }

      private synchronized void doRunLoop() {
        while (running) {
          SelectionKey key = null;
          try {
            // consume as many connections as currently queued to avoid
            // unbridled acceptance of connections that starves the select
            int size = pendingConnections.size();
            for (int i=size; i>0; i--) {
              Connection conn = pendingConnections.take();
              conn.channel.register(readSelector, SelectionKey.OP_READ, conn);
            }
            readSelector.select();

            Iterator<SelectionKey> iter = readSelector.selectedKeys().iterator();
            while (iter.hasNext()) {
              key = iter.next();
              iter.remove();
              if (key.isValid()) {
                if (key.isReadable()) {
                  doRead(key);
                }
              }
              key = null;
            }
          } catch (InterruptedException e) {
            if (running) {                      // unexpected -- log it
              LOG.info(Thread.currentThread().getName() + " unexpectedly interrupted", e);
            }
          } catch (IOException ex) {
            LOG.error("Error in Reader", ex);
          }
        }
      }

      /**
       * Updating the readSelector while it's being used is not thread-safe,
       * so the connection must be queued.  The reader will drain the queue
       * and update its readSelector before performing the next select
       */
      public void addConnection(Connection conn) throws InterruptedException {
        pendingConnections.put(conn);
        readSelector.wakeup();
      }

      void shutdown() {
        assert !running;
        readSelector.wakeup();
        try {
          join();
        } catch (InterruptedException ie) {
          Thread.currentThread().interrupt();
        }
      }
    }
<<<<<<< HEAD
    /** cleanup connections from connectionList. Choose a random range
     * to scan and also have a limit on the number of the connections
     * that will be cleanedup per run. The criteria for cleanup is the time
     * for which the connection was idle. If 'force' is true then all 
     * connections will be looked at for the cleanup.
     */
    private void cleanupConnections(boolean force) {
      if (force || numConnections > thresholdIdleConnections) {
        long currentTime = Time.now();
        if (!force && (currentTime - lastCleanupRunTime) < cleanupInterval) {
          return;
        }
        int start = 0;
        int end = numConnections - 1;
        if (!force) {
          start = rand.nextInt() % numConnections;
          end = rand.nextInt() % numConnections;
          int temp;
          if (end < start) {
            temp = start;
            start = end;
            end = temp;
          }
        }
        int i = start;
        int numNuked = 0;
        while (i <= end) {
          Connection c;
          synchronized (connectionList) {
            try {
              c = connectionList.get(i);
            } catch (Exception e) {return;}
          }
          if (c.timedOut(currentTime)) {
            if (LOG.isDebugEnabled())
              LOG.debug(getName() + ": disconnecting client " + c.getHostAddress());
            closeConnection(c);
            numNuked++;
            end--;
            c = null;
            if (!force && numNuked == maxConnectionsToNuke) break;
          }
          else i++;
        }
        lastCleanupRunTime = Time.now();
      }
    }
=======
>>>>>>> fbf12270

    @Override
    public void run() {
      LOG.info(Thread.currentThread().getName() + ": starting");
      SERVER.set(Server.this);
      connectionManager.startIdleScan();
      while (running) {
        SelectionKey key = null;
        try {
          getSelector().select();
          Iterator<SelectionKey> iter = getSelector().selectedKeys().iterator();
          while (iter.hasNext()) {
            key = iter.next();
            iter.remove();
            try {
              if (key.isValid()) {
                if (key.isAcceptable())
                  doAccept(key);
              }
            } catch (IOException e) {
            }
            key = null;
          }
        } catch (OutOfMemoryError e) {
          // we can run out of memory if we have too many threads
          // log the event and sleep for a minute and give 
          // some thread(s) a chance to finish
          LOG.warn("Out of Memory in server select", e);
          closeCurrentConnection(key, e);
          connectionManager.closeIdle(true);
          try { Thread.sleep(60000); } catch (Exception ie) {}
        } catch (Exception e) {
          closeCurrentConnection(key, e);
        }
      }
      LOG.info("Stopping " + Thread.currentThread().getName());

      synchronized (this) {
        try {
          acceptChannel.close();
          selector.close();
        } catch (IOException e) { }

        selector= null;
        acceptChannel= null;
        
        // close all connections
        connectionManager.stopIdleScan();
        connectionManager.closeAll();
      }
    }

    private void closeCurrentConnection(SelectionKey key, Throwable e) {
      if (key != null) {
        Connection c = (Connection)key.attachment();
        if (c != null) {
          closeConnection(c);
          c = null;
        }
      }
    }

    InetSocketAddress getAddress() {
      return (InetSocketAddress)acceptChannel.socket().getLocalSocketAddress();
    }
    
    void doAccept(SelectionKey key) throws InterruptedException, IOException,  OutOfMemoryError {
      ServerSocketChannel server = (ServerSocketChannel) key.channel();
      SocketChannel channel;
      while ((channel = server.accept()) != null) {

        channel.configureBlocking(false);
        channel.socket().setTcpNoDelay(tcpNoDelay);
        channel.socket().setKeepAlive(true);
        
        Reader reader = getReader();
<<<<<<< HEAD
        try {
          reader.startAdd();
          SelectionKey readKey = reader.registerChannel(channel);
          c = new Connection(readKey, channel, Time.now());
          readKey.attach(c);
          synchronized (connectionList) {
            connectionList.add(numConnections, c);
            numConnections++;
          }
          if (LOG.isDebugEnabled())
            LOG.debug("Server connection from " + c.toString() +
                "; # active connections: " + numConnections +
                "; # queued calls: " + callQueue.size());          
        } finally {
          reader.finishAdd(); 
        }
=======
        Connection c = connectionManager.register(channel);
        key.attach(c);  // so closeCurrentConnection can get the object
        reader.addConnection(c);
>>>>>>> fbf12270
      }
    }

    void doRead(SelectionKey key) throws InterruptedException {
      int count = 0;
      Connection c = (Connection)key.attachment();
      if (c == null) {
        return;  
      }
      c.setLastContact(Time.now());
      
      try {
        count = c.readAndProcess();
      } catch (InterruptedException ieo) {
        LOG.info(Thread.currentThread().getName() + ": readAndProcess caught InterruptedException", ieo);
        throw ieo;
      } catch (Exception e) {
        // a WrappedRpcServerException is an exception that has been sent
        // to the client, so the stacktrace is unnecessary; any other
        // exceptions are unexpected internal server errors and thus the
        // stacktrace should be logged
<<<<<<< HEAD
        LOG.info(getName() + ": readAndProcess from client " +
=======
        LOG.info(Thread.currentThread().getName() + ": readAndProcess from client " +
>>>>>>> fbf12270
            c.getHostAddress() + " threw exception [" + e + "]",
            (e instanceof WrappedRpcServerException) ? null : e);
        count = -1; //so that the (count < 0) block is executed
      }
      if (count < 0) {
        closeConnection(c);
        c = null;
      }
      else {
        c.setLastContact(Time.now());
      }
    }   

    synchronized void doStop() {
      if (selector != null) {
        selector.wakeup();
        Thread.yield();
      }
      if (acceptChannel != null) {
        try {
          acceptChannel.socket().close();
        } catch (IOException e) {
          LOG.info(Thread.currentThread().getName() + ":Exception in closing listener socket. " + e);
        }
      }
      for (Reader r : readers) {
        r.shutdown();
      }
    }
    
    synchronized Selector getSelector() { return selector; }
    // The method that will return the next reader to work with
    // Simplistic implementation of round robin for now
    Reader getReader() {
      currentReader = (currentReader + 1) % readers.length;
      return readers[currentReader];
    }
  }

  // Sends responses of RPC back to clients.
  private class Responder extends Thread {
    private final Selector writeSelector;
    private int pending;         // connections waiting to register
    
    final static int PURGE_INTERVAL = 900000; // 15mins

    Responder() throws IOException {
      this.setName("IPC Server Responder");
      this.setDaemon(true);
      writeSelector = Selector.open(); // create a selector
      pending = 0;
    }

    @Override
    public void run() {
      LOG.info(Thread.currentThread().getName() + ": starting");
      SERVER.set(Server.this);
      try {
        doRunLoop();
      } finally {
        LOG.info("Stopping " + Thread.currentThread().getName());
        try {
          writeSelector.close();
        } catch (IOException ioe) {
          LOG.error("Couldn't close write selector in " + Thread.currentThread().getName(), ioe);
        }
      }
    }
    
    private void doRunLoop() {
      long lastPurgeTime = 0;   // last check for old calls.

      while (running) {
        try {
          waitPending();     // If a channel is being registered, wait.
          writeSelector.select(PURGE_INTERVAL);
          Iterator<SelectionKey> iter = writeSelector.selectedKeys().iterator();
          while (iter.hasNext()) {
            SelectionKey key = iter.next();
            iter.remove();
            try {
              if (key.isValid() && key.isWritable()) {
                  doAsyncWrite(key);
              }
            } catch (IOException e) {
              LOG.info(Thread.currentThread().getName() + ": doAsyncWrite threw exception " + e);
            }
          }
          long now = Time.now();
          if (now < lastPurgeTime + PURGE_INTERVAL) {
            continue;
          }
          lastPurgeTime = now;
          //
          // If there were some calls that have not been sent out for a
          // long time, discard them.
          //
          if(LOG.isDebugEnabled()) {
            LOG.debug("Checking for old call responses.");
          }
          ArrayList<Call> calls;
          
          // get the list of channels from list of keys.
          synchronized (writeSelector.keys()) {
            calls = new ArrayList<Call>(writeSelector.keys().size());
            iter = writeSelector.keys().iterator();
            while (iter.hasNext()) {
              SelectionKey key = iter.next();
              Call call = (Call)key.attachment();
              if (call != null && key.channel() == call.connection.channel) { 
                calls.add(call);
              }
            }
          }
          
          for(Call call : calls) {
            doPurge(call, now);
          }
        } catch (OutOfMemoryError e) {
          //
          // we can run out of memory if we have too many threads
          // log the event and sleep for a minute and give
          // some thread(s) a chance to finish
          //
          LOG.warn("Out of Memory in server select", e);
          try { Thread.sleep(60000); } catch (Exception ie) {}
        } catch (Exception e) {
          LOG.warn("Exception in Responder", e);
        }
      }
    }

    private void doAsyncWrite(SelectionKey key) throws IOException {
      Call call = (Call)key.attachment();
      if (call == null) {
        return;
      }
      if (key.channel() != call.connection.channel) {
        throw new IOException("doAsyncWrite: bad channel");
      }

      synchronized(call.connection.responseQueue) {
        if (processResponse(call.connection.responseQueue, false)) {
          try {
            key.interestOps(0);
          } catch (CancelledKeyException e) {
            /* The Listener/reader might have closed the socket.
             * We don't explicitly cancel the key, so not sure if this will
             * ever fire.
             * This warning could be removed.
             */
            LOG.warn("Exception while changing ops : " + e);
          }
        }
      }
    }

    //
    // Remove calls that have been pending in the responseQueue 
    // for a long time.
    //
    private void doPurge(Call call, long now) {
      LinkedList<Call> responseQueue = call.connection.responseQueue;
      synchronized (responseQueue) {
        Iterator<Call> iter = responseQueue.listIterator(0);
        while (iter.hasNext()) {
          call = iter.next();
          if (now > call.timestamp + PURGE_INTERVAL) {
            closeConnection(call.connection);
            break;
          }
        }
      }
    }

    // Processes one response. Returns true if there are no more pending
    // data for this channel.
    //
    private boolean processResponse(LinkedList<Call> responseQueue,
                                    boolean inHandler) throws IOException {
      boolean error = true;
      boolean done = false;       // there is more data for this channel.
      int numElements = 0;
      Call call = null;
      try {
        synchronized (responseQueue) {
          //
          // If there are no items for this channel, then we are done
          //
          numElements = responseQueue.size();
          if (numElements == 0) {
            error = false;
            return true;              // no more data for this channel.
          }
          //
          // Extract the first call
          //
          call = responseQueue.removeFirst();
          SocketChannel channel = call.connection.channel;
          if (LOG.isDebugEnabled()) {
<<<<<<< HEAD
            LOG.debug(getName() + ": responding to " + call);
=======
            LOG.debug(Thread.currentThread().getName() + ": responding to " + call);
>>>>>>> fbf12270
          }
          //
          // Send as much data as we can in the non-blocking fashion
          //
          int numBytes = channelWrite(channel, call.rpcResponse);
          if (numBytes < 0) {
            return true;
          }
          if (!call.rpcResponse.hasRemaining()) {
            //Clear out the response buffer so it can be collected
            call.rpcResponse = null;
            call.connection.decRpcCount();
            if (numElements == 1) {    // last call fully processes.
              done = true;             // no more data for this channel.
            } else {
              done = false;            // more calls pending to be sent.
            }
            if (LOG.isDebugEnabled()) {
<<<<<<< HEAD
              LOG.debug(getName() + ": responding to " + call
=======
              LOG.debug(Thread.currentThread().getName() + ": responding to " + call
>>>>>>> fbf12270
                  + " Wrote " + numBytes + " bytes.");
            }
          } else {
            //
            // If we were unable to write the entire response out, then 
            // insert in Selector queue. 
            //
            call.connection.responseQueue.addFirst(call);
            
            if (inHandler) {
              // set the serve time when the response has to be sent later
              call.timestamp = Time.now();
              
              incPending();
              try {
                // Wakeup the thread blocked on select, only then can the call 
                // to channel.register() complete.
                writeSelector.wakeup();
                channel.register(writeSelector, SelectionKey.OP_WRITE, call);
              } catch (ClosedChannelException e) {
                //Its ok. channel might be closed else where.
                done = true;
              } finally {
                decPending();
              }
            }
            if (LOG.isDebugEnabled()) {
<<<<<<< HEAD
              LOG.debug(getName() + ": responding to " + call
=======
              LOG.debug(Thread.currentThread().getName() + ": responding to " + call
>>>>>>> fbf12270
                  + " Wrote partial " + numBytes + " bytes.");
            }
          }
          error = false;              // everything went off well
        }
      } finally {
        if (error && call != null) {
          LOG.warn(Thread.currentThread().getName()+", call " + call + ": output error");
          done = true;               // error. no more data for this channel.
          closeConnection(call.connection);
        }
      }
      return done;
    }

    //
    // Enqueue a response from the application.
    //
    void doRespond(Call call) throws IOException {
      synchronized (call.connection.responseQueue) {
        call.connection.responseQueue.addLast(call);
        if (call.connection.responseQueue.size() == 1) {
          processResponse(call.connection.responseQueue, true);
        }
      }
    }

    private synchronized void incPending() {   // call waiting to be enqueued.
      pending++;
    }

    private synchronized void decPending() { // call done enqueueing.
      pending--;
      notify();
    }

    private synchronized void waitPending() throws InterruptedException {
      while (pending > 0) {
        wait();
      }
    }
  }

  @InterfaceAudience.Private
  public static enum AuthProtocol {
    NONE(0),
    SASL(-33);
    
    public final int callId;
    AuthProtocol(int callId) {
      this.callId = callId;
    }
    
    static AuthProtocol valueOf(int callId) {
      for (AuthProtocol authType : AuthProtocol.values()) {
        if (authType.callId == callId) {
          return authType;
        }
      }
      return null;
    }
  };
  
  /**
   * Wrapper for RPC IOExceptions to be returned to the client.  Used to
   * let exceptions bubble up to top of processOneRpc where the correct
   * callId can be associated with the response.  Also used to prevent
   * unnecessary stack trace logging if it's not an internal server error. 
   */
  @SuppressWarnings("serial")
  private static class WrappedRpcServerException extends RpcServerException {
    private final RpcErrorCodeProto errCode;
    public WrappedRpcServerException(RpcErrorCodeProto errCode, IOException ioe) {
      super(ioe.toString(), ioe);
      this.errCode = errCode;
    }
    public WrappedRpcServerException(RpcErrorCodeProto errCode, String message) {
      this(errCode, new RpcServerException(message));
    }
    @Override
    public RpcErrorCodeProto getRpcErrorCodeProto() {
      return errCode;
    }
    @Override
    public String toString() {
      return getCause().toString();
    }
  }

  /** Reads calls from a connection and queues them for handling. */
  public class Connection {
    private boolean connectionHeaderRead = false; // connection  header is read?
    private boolean connectionContextRead = false; //if connection context that
                                            //follows connection header is read

    private SocketChannel channel;
    private ByteBuffer data;
    private ByteBuffer dataLengthBuffer;
    private LinkedList<Call> responseQueue;
    private volatile int rpcCount = 0; // number of outstanding rpcs
    private long lastContact;
    private int dataLength;
    private Socket socket;
    // Cache the remote host & port info so that even if the socket is 
    // disconnected, we can say where it used to connect to.
    private String hostAddress;
    private int remotePort;
    private InetAddress addr;
    
    IpcConnectionContextProto connectionContext;
    String protocolName;
    SaslServer saslServer;
    private AuthMethod authMethod;
    private AuthProtocol authProtocol;
    private boolean saslContextEstablished;
    private ByteBuffer connectionHeaderBuf = null;
    private ByteBuffer unwrappedData;
    private ByteBuffer unwrappedDataLengthBuffer;
    private int serviceClass;
    
    UserGroupInformation user = null;
    public UserGroupInformation attemptingUser = null; // user name before auth

    // Fake 'call' for failed authorization response
    private final Call authFailedCall = new Call(AUTHORIZATION_FAILED_CALL_ID,
        RpcConstants.INVALID_RETRY_COUNT, null, this);
    private ByteArrayOutputStream authFailedResponse = new ByteArrayOutputStream();
    
    private final Call saslCall = new Call(AuthProtocol.SASL.callId,
        RpcConstants.INVALID_RETRY_COUNT, null, this);
    private final ByteArrayOutputStream saslResponse = new ByteArrayOutputStream();
    
    private boolean sentNegotiate = false;
    private boolean useWrap = false;
    
    public Connection(SocketChannel channel, long lastContact) {
      this.channel = channel;
      this.lastContact = lastContact;
      this.data = null;
      
      // the buffer is initialized to read the "hrpc" and after that to read
      // the length of the Rpc-packet (i.e 4 bytes)
      this.dataLengthBuffer = ByteBuffer.allocate(4);
      this.unwrappedData = null;
      this.unwrappedDataLengthBuffer = ByteBuffer.allocate(4);
      this.socket = channel.socket();
      this.addr = socket.getInetAddress();
      if (addr == null) {
        this.hostAddress = "*Unknown*";
      } else {
        this.hostAddress = addr.getHostAddress();
      }
      this.remotePort = socket.getPort();
      this.responseQueue = new LinkedList<Call>();
      if (socketSendBufferSize != 0) {
        try {
          socket.setSendBufferSize(socketSendBufferSize);
        } catch (IOException e) {
          LOG.warn("Connection: unable to set socket send buffer size to " +
                   socketSendBufferSize);
        }
      }
    }   

    @Override
    public String toString() {
      return getHostAddress() + ":" + remotePort; 
    }
    
    public String getHostAddress() {
      return hostAddress;
    }

    public InetAddress getHostInetAddress() {
      return addr;
    }
    
    public void setLastContact(long lastContact) {
      this.lastContact = lastContact;
    }

    public long getLastContact() {
      return lastContact;
    }

    /* Return true if the connection has no outstanding rpc */
    private boolean isIdle() {
      return rpcCount == 0;
    }
    
    /* Decrement the outstanding RPC count */
    private void decRpcCount() {
      rpcCount--;
    }
    
    /* Increment the outstanding RPC count */
    private void incRpcCount() {
      rpcCount++;
    }
    
    private UserGroupInformation getAuthorizedUgi(String authorizedId)
        throws InvalidToken, AccessControlException {
      if (authMethod == AuthMethod.TOKEN) {
        TokenIdentifier tokenId = SaslRpcServer.getIdentifier(authorizedId,
            secretManager);
        UserGroupInformation ugi = tokenId.getUser();
        if (ugi == null) {
          throw new AccessControlException(
              "Can't retrieve username from tokenIdentifier.");
        }
        ugi.addTokenIdentifier(tokenId);
        return ugi;
      } else {
        return UserGroupInformation.createRemoteUser(authorizedId);
      }
    }

    private void saslReadAndProcess(DataInputStream dis) throws
    WrappedRpcServerException, IOException, InterruptedException {
      final RpcSaslProto saslMessage =
          decodeProtobufFromStream(RpcSaslProto.newBuilder(), dis);
      switch (saslMessage.getState()) {
        case WRAP: {
          if (!saslContextEstablished || !useWrap) {
            throw new WrappedRpcServerException(
                RpcErrorCodeProto.FATAL_INVALID_RPC_HEADER,
                new SaslException("Server is not wrapping data"));
          }
          // loops over decoded data and calls processOneRpc
          unwrapPacketAndProcessRpcs(saslMessage.getToken().toByteArray());
          break;
        }
        default:
          saslProcess(saslMessage);
      }
    }

<<<<<<< HEAD
    private Throwable getCauseForInvalidToken(IOException e) {
=======
    /**
     * Some exceptions ({@link RetriableException} and {@link StandbyException})
     * that are wrapped as a cause of parameter e are unwrapped so that they can
     * be sent as the true cause to the client side. In case of
     * {@link InvalidToken} we go one level deeper to get the true cause.
     * 
     * @param e the exception that may have a cause we want to unwrap.
     * @return the true cause for some exceptions.
     */
    private Throwable getTrueCause(IOException e) {
>>>>>>> fbf12270
      Throwable cause = e;
      while (cause != null) {
        if (cause instanceof RetriableException) {
          return (RetriableException) cause;
        } else if (cause instanceof StandbyException) {
          return (StandbyException) cause;
        } else if (cause instanceof InvalidToken) {
          // FIXME: hadoop method signatures are restricting the SASL
          // callbacks to only returning InvalidToken, but some services
          // need to throw other exceptions (ex. NN + StandyException),
          // so for now we'll tunnel the real exceptions via an
          // InvalidToken's cause which normally is not set 
          if (cause.getCause() != null) {
            cause = cause.getCause();
          }
          return cause;
        }
        cause = cause.getCause();
      }
      return e;
    }
    
<<<<<<< HEAD
=======
    /**
     * Process saslMessage and send saslResponse back
     * @param saslMessage received SASL message
     * @throws WrappedRpcServerException setup failed due to SASL negotiation 
     *         failure, premature or invalid connection context, or other state 
     *         errors. This exception needs to be sent to the client. This 
     *         exception will wrap {@link RetriableException}, 
     *         {@link InvalidToken}, {@link StandbyException} or 
     *         {@link SaslException}.
     * @throws IOException if sending reply fails
     * @throws InterruptedException
     */
>>>>>>> fbf12270
    private void saslProcess(RpcSaslProto saslMessage)
        throws WrappedRpcServerException, IOException, InterruptedException {
      if (saslContextEstablished) {
        throw new WrappedRpcServerException(
            RpcErrorCodeProto.FATAL_INVALID_RPC_HEADER,
            new SaslException("Negotiation is already complete"));
      }
      RpcSaslProto saslResponse = null;
      try {
        try {
          saslResponse = processSaslMessage(saslMessage);
        } catch (IOException e) {
          rpcMetrics.incrAuthenticationFailures();
          // attempting user could be null
          AUDITLOG.warn(AUTH_FAILED_FOR + this.toString() + ":"
              + attemptingUser + " (" + e.getLocalizedMessage() + ")");
<<<<<<< HEAD
          throw (IOException) getCauseForInvalidToken(e);
=======
          throw (IOException) getTrueCause(e);
>>>>>>> fbf12270
        }
        
        if (saslServer != null && saslServer.isComplete()) {
          if (LOG.isDebugEnabled()) {
            LOG.debug("SASL server context established. Negotiated QoP is "
                + saslServer.getNegotiatedProperty(Sasl.QOP));
          }
          user = getAuthorizedUgi(saslServer.getAuthorizationID());
          if (LOG.isDebugEnabled()) {
            LOG.debug("SASL server successfully authenticated client: " + user);
          }
          rpcMetrics.incrAuthenticationSuccesses();
          AUDITLOG.info(AUTH_SUCCESSFUL_FOR + user);
          saslContextEstablished = true;
        }
      } catch (WrappedRpcServerException wrse) { // don't re-wrap
        throw wrse;
      } catch (IOException ioe) {
        throw new WrappedRpcServerException(
            RpcErrorCodeProto.FATAL_UNAUTHORIZED, ioe);
      }
      // send back response if any, may throw IOException
      if (saslResponse != null) {
        doSaslReply(saslResponse);
      }
      // do NOT enable wrapping until the last auth response is sent
      if (saslContextEstablished) {
        String qop = (String) saslServer.getNegotiatedProperty(Sasl.QOP);
        // SASL wrapping is only used if the connection has a QOP, and
        // the value is not auth.  ex. auth-int & auth-priv
        useWrap = (qop != null && !"auth".equalsIgnoreCase(qop));        
      }
    }
    
<<<<<<< HEAD
    private RpcSaslProto processSaslMessage(RpcSaslProto saslMessage)
        throws IOException, InterruptedException {
=======
    /**
     * Process a saslMessge.
     * @param saslMessage received SASL message
     * @return the sasl response to send back to client
     * @throws SaslException if authentication or generating response fails, 
     *                       or SASL protocol mixup
     * @throws IOException if a SaslServer cannot be created
     * @throws AccessControlException if the requested authentication type 
     *         is not supported or trying to re-attempt negotiation.
     * @throws InterruptedException
     */
    private RpcSaslProto processSaslMessage(RpcSaslProto saslMessage)
        throws SaslException, IOException, AccessControlException,
        InterruptedException {
>>>>>>> fbf12270
      RpcSaslProto saslResponse = null;
      final SaslState state = saslMessage.getState(); // required      
      switch (state) {
        case NEGOTIATE: {
          if (sentNegotiate) {
<<<<<<< HEAD
=======
            // FIXME shouldn't this be SaslException?
>>>>>>> fbf12270
            throw new AccessControlException(
                "Client already attempted negotiation");
          }
          saslResponse = buildSaslNegotiateResponse();
          // simple-only server negotiate response is success which client
          // interprets as switch to simple
          if (saslResponse.getState() == SaslState.SUCCESS) {
            switchToSimple();
          }
          break;
<<<<<<< HEAD
        }
        case INITIATE: {
          if (saslMessage.getAuthsCount() != 1) {
            throw new SaslException("Client mechanism is malformed");
          }
          // verify the client requested an advertised authType
          SaslAuth clientSaslAuth = saslMessage.getAuths(0);
          if (!negotiateResponse.getAuthsList().contains(clientSaslAuth)) {
            if (sentNegotiate) {
              throw new AccessControlException(
                  clientSaslAuth.getMethod() + " authentication is not enabled."
                      + "  Available:" + enabledAuthMethods);
            }
            saslResponse = buildSaslNegotiateResponse();
            break;
          }
          authMethod = AuthMethod.valueOf(clientSaslAuth.getMethod());
          // abort SASL for SIMPLE auth, server has already ensured that
          // SIMPLE is a legit option above.  we will send no response
          if (authMethod == AuthMethod.SIMPLE) {
            switchToSimple();
            break;
          }
          // sasl server for tokens may already be instantiated
          if (saslServer == null || authMethod != AuthMethod.TOKEN) {
            saslServer = createSaslServer(authMethod);
          }
          // fallthru to process sasl token
        }
        case RESPONSE: {
          if (!saslMessage.hasToken()) {
            throw new SaslException("Client did not send a token");
          }
          byte[] saslToken = saslMessage.getToken().toByteArray();
          if (LOG.isDebugEnabled()) {
            LOG.debug("Have read input token of size " + saslToken.length
                + " for processing by saslServer.evaluateResponse()");
          }
          saslToken = saslServer.evaluateResponse(saslToken);
          saslResponse = buildSaslResponse(
              saslServer.isComplete() ? SaslState.SUCCESS : SaslState.CHALLENGE,
              saslToken);
          break;
        }
=======
        }
        case INITIATE: {
          if (saslMessage.getAuthsCount() != 1) {
            throw new SaslException("Client mechanism is malformed");
          }
          // verify the client requested an advertised authType
          SaslAuth clientSaslAuth = saslMessage.getAuths(0);
          if (!negotiateResponse.getAuthsList().contains(clientSaslAuth)) {
            if (sentNegotiate) {
              throw new AccessControlException(
                  clientSaslAuth.getMethod() + " authentication is not enabled."
                      + "  Available:" + enabledAuthMethods);
            }
            saslResponse = buildSaslNegotiateResponse();
            break;
          }
          authMethod = AuthMethod.valueOf(clientSaslAuth.getMethod());
          // abort SASL for SIMPLE auth, server has already ensured that
          // SIMPLE is a legit option above.  we will send no response
          if (authMethod == AuthMethod.SIMPLE) {
            switchToSimple();
            break;
          }
          // sasl server for tokens may already be instantiated
          if (saslServer == null || authMethod != AuthMethod.TOKEN) {
            saslServer = createSaslServer(authMethod);
          }
          // fallthru to process sasl token
        }
        case RESPONSE: {
          if (!saslMessage.hasToken()) {
            throw new SaslException("Client did not send a token");
          }
          byte[] saslToken = saslMessage.getToken().toByteArray();
          if (LOG.isDebugEnabled()) {
            LOG.debug("Have read input token of size " + saslToken.length
                + " for processing by saslServer.evaluateResponse()");
          }
          saslToken = saslServer.evaluateResponse(saslToken);
          saslResponse = buildSaslResponse(
              saslServer.isComplete() ? SaslState.SUCCESS : SaslState.CHALLENGE,
              saslToken);
          break;
        }
>>>>>>> fbf12270
        default:
          throw new SaslException("Client sent unsupported state " + state);
      }
      return saslResponse;
    }

    private void switchToSimple() {
      // disable SASL and blank out any SASL server
      authProtocol = AuthProtocol.NONE;
      saslServer = null;
    }
    
    private RpcSaslProto buildSaslResponse(SaslState state, byte[] replyToken) {
      if (LOG.isDebugEnabled()) {
        LOG.debug("Will send " + state + " token of size "
            + ((replyToken != null) ? replyToken.length : null)
            + " from saslServer.");
      }
      RpcSaslProto.Builder response = RpcSaslProto.newBuilder();
      response.setState(state);
      if (replyToken != null) {
        response.setToken(ByteString.copyFrom(replyToken));
      }
      return response.build();
    }
    
    private void doSaslReply(Message message) throws IOException {
      if (LOG.isDebugEnabled()) {
        LOG.debug("Sending sasl message "+message);
      }
      setupResponse(saslResponse, saslCall,
          RpcStatusProto.SUCCESS, null,
          new RpcResponseWrapper(message), null, null);
      responder.doRespond(saslCall);
    }
    
    private void doSaslReply(Exception ioe) throws IOException {
      setupResponse(authFailedResponse, authFailedCall,
          RpcStatusProto.FATAL, RpcErrorCodeProto.FATAL_UNAUTHORIZED,
          null, ioe.getClass().getName(), ioe.getLocalizedMessage());
      responder.doRespond(authFailedCall);
    }
    
    private void disposeSasl() {
      if (saslServer != null) {
        try {
          saslServer.dispose();
        } catch (SaslException ignored) {
        }
      }
    }

    private void checkDataLength(int dataLength) throws IOException {
      if (dataLength < 0) {
        String error = "Unexpected data length " + dataLength +
                       "!! from " + getHostAddress();
        LOG.warn(error);
        throw new IOException(error);
      } else if (dataLength > maxDataLength) {
        String error = "Requested data length " + dataLength +
              " is longer than maximum configured RPC length " + 
            maxDataLength + ".  RPC came from " + getHostAddress();
        LOG.warn(error);
        throw new IOException(error);
      }
    }

<<<<<<< HEAD
=======
    /**
     * This method reads in a non-blocking fashion from the channel: 
     * this method is called repeatedly when data is present in the channel; 
     * when it has enough data to process one rpc it processes that rpc.
     * 
     * On the first pass, it processes the connectionHeader, 
     * connectionContext (an outOfBand RPC) and at most one RPC request that 
     * follows that. On future passes it will process at most one RPC request.
     *  
     * Quirky things: dataLengthBuffer (4 bytes) is used to read "hrpc" OR 
     * rpc request length.
     *    
     * @return -1 in case of error, else num bytes read so far
     * @throws WrappedRpcServerException - an exception that has already been 
     *         sent back to the client that does not require verbose logging
     *         by the Listener thread
     * @throws IOException - internal error that should not be returned to
     *         client, typically failure to respond to client
     * @throws InterruptedException
     */
>>>>>>> fbf12270
    public int readAndProcess()
        throws WrappedRpcServerException, IOException, InterruptedException {
      while (true) {
        // dataLengthBuffer is used to read "hrpc" or the rpc-packet length
        int count = -1;
        if (dataLengthBuffer.remaining() > 0) {
          count = channelRead(channel, dataLengthBuffer);       
          if (count < 0 || dataLengthBuffer.remaining() > 0) 
            return count;
        }
        
        if (!connectionHeaderRead) {
<<<<<<< HEAD
          //Every connection is expected to send the header.
          if (connectionHeaderBuf == null) {
            connectionHeaderBuf = ByteBuffer.allocate(3);
=======
          // Every connection is expected to send the header;
          // so far we read "hrpc" of the connection header.
          if (connectionHeaderBuf == null) {
            // for the bytes that follow "hrpc", in the connection header
            connectionHeaderBuf = ByteBuffer.allocate(HEADER_LEN_AFTER_HRPC_PART);
>>>>>>> fbf12270
          }
          count = channelRead(channel, connectionHeaderBuf);
          if (count < 0 || connectionHeaderBuf.remaining() > 0) {
            return count;
          }
          int version = connectionHeaderBuf.get(0);
          // TODO we should add handler for service class later
          this.setServiceClass(connectionHeaderBuf.get(1));
          dataLengthBuffer.flip();
          
          // Check if it looks like the user is hitting an IPC port
          // with an HTTP GET - this is a common error, so we can
          // send back a simple string indicating as much.
          if (HTTP_GET_BYTES.equals(dataLengthBuffer)) {
            setupHttpRequestOnIpcPortResponse();
            return -1;
          }
          
          if (!RpcConstants.HEADER.equals(dataLengthBuffer)
              || version != CURRENT_VERSION) {
            //Warning is ok since this is not supposed to happen.
            LOG.warn("Incorrect header or version mismatch from " + 
                     hostAddress + ":" + remotePort +
                     " got version " + version + 
                     " expected version " + CURRENT_VERSION);
            setupBadVersionResponse(version);
            return -1;
          }
          
          // this may switch us into SIMPLE
          authProtocol = initializeAuthContext(connectionHeaderBuf.get(2));          
          
<<<<<<< HEAD
          dataLengthBuffer.clear();
          connectionHeaderBuf = null;
          connectionHeaderRead = true;
          continue;
=======
          dataLengthBuffer.clear(); // clear to next read rpc packet len
          connectionHeaderBuf = null;
          connectionHeaderRead = true;
          continue; // connection header read, now read  4 bytes rpc packet len
>>>>>>> fbf12270
        }
        
        if (data == null) { // just read 4 bytes -  length of RPC packet
          dataLengthBuffer.flip();
          dataLength = dataLengthBuffer.getInt();
          checkDataLength(dataLength);
<<<<<<< HEAD
=======
          // Set buffer for reading EXACTLY the RPC-packet length and no more.
>>>>>>> fbf12270
          data = ByteBuffer.allocate(dataLength);
        }
        // Now read the RPC packet
        count = channelRead(channel, data);
        
        if (data.remaining() == 0) {
          dataLengthBuffer.clear(); // to read length of future rpc packets
          data.flip();
          boolean isHeaderRead = connectionContextRead;
          processOneRpc(data.array());
          data = null;
          // the last rpc-request we processed could have simply been the
          // connectionContext; if so continue to read the first RPC.
          if (!isHeaderRead) {
            continue;
          }
        } 
        return count;
      }
    }

    private AuthProtocol initializeAuthContext(int authType)
        throws IOException {
      AuthProtocol authProtocol = AuthProtocol.valueOf(authType);
      if (authProtocol == null) {
        IOException ioe = new IpcException("Unknown auth protocol:" + authType);
        doSaslReply(ioe);
        throw ioe;        
      }
      boolean isSimpleEnabled = enabledAuthMethods.contains(AuthMethod.SIMPLE);
      switch (authProtocol) {
        case NONE: {
          // don't reply if client is simple and server is insecure
          if (!isSimpleEnabled) {
            IOException ioe = new AccessControlException(
                "SIMPLE authentication is not enabled."
                    + "  Available:" + enabledAuthMethods);
            doSaslReply(ioe);
            throw ioe;
          }
          break;
        }
        default: {
          break;
        }
      }
      return authProtocol;
    }

<<<<<<< HEAD
    private RpcSaslProto buildSaslNegotiateResponse()
        throws IOException, InterruptedException {
=======
    /**
     * Process the Sasl's Negotiate request, including the optimization of 
     * accelerating token negotiation.
     * @return the response to Negotiate request - the list of enabled 
     *         authMethods and challenge if the TOKENS are supported. 
     * @throws SaslException - if attempt to generate challenge fails.
     * @throws IOException - if it fails to create the SASL server for Tokens
     */
    private RpcSaslProto buildSaslNegotiateResponse()
        throws InterruptedException, SaslException, IOException {
>>>>>>> fbf12270
      RpcSaslProto negotiateMessage = negotiateResponse;
      // accelerate token negotiation by sending initial challenge
      // in the negotiation response
      if (enabledAuthMethods.contains(AuthMethod.TOKEN)) {
        saslServer = createSaslServer(AuthMethod.TOKEN);
        byte[] challenge = saslServer.evaluateResponse(new byte[0]);
        RpcSaslProto.Builder negotiateBuilder =
            RpcSaslProto.newBuilder(negotiateResponse);
        negotiateBuilder.getAuthsBuilder(0)  // TOKEN is always first
            .setChallenge(ByteString.copyFrom(challenge));
        negotiateMessage = negotiateBuilder.build();
      }
      sentNegotiate = true;
      return negotiateMessage;
    }
    
    private SaslServer createSaslServer(AuthMethod authMethod)
        throws IOException, InterruptedException {
      return new SaslRpcServer(authMethod).create(this, secretManager);
    }
    
    /**
     * Try to set up the response to indicate that the client version
     * is incompatible with the server. This can contain special-case
     * code to speak enough of past IPC protocols to pass back
     * an exception to the caller.
     * @param clientVersion the version the caller is using 
     * @throws IOException
     */
    private void setupBadVersionResponse(int clientVersion) throws IOException {
      String errMsg = "Server IPC version " + CURRENT_VERSION +
      " cannot communicate with client version " + clientVersion;
      ByteArrayOutputStream buffer = new ByteArrayOutputStream();
      
      if (clientVersion >= 9) {
        // Versions >>9  understand the normal response
        Call fakeCall = new Call(-1, RpcConstants.INVALID_RETRY_COUNT, null,
            this);
        setupResponse(buffer, fakeCall, 
            RpcStatusProto.FATAL, RpcErrorCodeProto.FATAL_VERSION_MISMATCH,
            null, VersionMismatch.class.getName(), errMsg);
        responder.doRespond(fakeCall);
      } else if (clientVersion >= 3) {
        Call fakeCall = new Call(-1, RpcConstants.INVALID_RETRY_COUNT, null,
            this);
        // Versions 3 to 8 use older response
        setupResponseOldVersionFatal(buffer, fakeCall,
            null, VersionMismatch.class.getName(), errMsg);

        responder.doRespond(fakeCall);
      } else if (clientVersion == 2) { // Hadoop 0.18.3
        Call fakeCall = new Call(0, RpcConstants.INVALID_RETRY_COUNT, null,
            this);
        DataOutputStream out = new DataOutputStream(buffer);
        out.writeInt(0); // call ID
        out.writeBoolean(true); // error
        WritableUtils.writeString(out, VersionMismatch.class.getName());
        WritableUtils.writeString(out, errMsg);
        fakeCall.setResponse(ByteBuffer.wrap(buffer.toByteArray()));
        
        responder.doRespond(fakeCall);
      }
    }
    
    private void setupHttpRequestOnIpcPortResponse() throws IOException {
      Call fakeCall = new Call(0, RpcConstants.INVALID_RETRY_COUNT, null, this);
      fakeCall.setResponse(ByteBuffer.wrap(
          RECEIVED_HTTP_REQ_RESPONSE.getBytes()));
      responder.doRespond(fakeCall);
    }

    /** Reads the connection context following the connection header
     * @param dis - DataInputStream from which to read the header 
     * @throws WrappedRpcServerException - if the header cannot be
     *         deserialized, or the user is not authorized
     */ 
    private void processConnectionContext(DataInputStream dis)
        throws WrappedRpcServerException {
      // allow only one connection context during a session
      if (connectionContextRead) {
        throw new WrappedRpcServerException(
            RpcErrorCodeProto.FATAL_INVALID_RPC_HEADER,
            "Connection context already processed");
      }
      connectionContext = decodeProtobufFromStream(
          IpcConnectionContextProto.newBuilder(), dis);
      protocolName = connectionContext.hasProtocol() ? connectionContext
          .getProtocol() : null;

      UserGroupInformation protocolUser = ProtoUtil.getUgi(connectionContext);
      if (saslServer == null) {
        user = protocolUser;
      } else {
        // user is authenticated
        user.setAuthenticationMethod(authMethod);
        //Now we check if this is a proxy user case. If the protocol user is
        //different from the 'user', it is a proxy user scenario. However, 
        //this is not allowed if user authenticated with DIGEST.
        if ((protocolUser != null)
            && (!protocolUser.getUserName().equals(user.getUserName()))) {
          if (authMethod == AuthMethod.TOKEN) {
            // Not allowed to doAs if token authentication is used
            throw new WrappedRpcServerException(
                RpcErrorCodeProto.FATAL_UNAUTHORIZED,
                new AccessControlException("Authenticated user (" + user
                    + ") doesn't match what the client claims to be ("
                    + protocolUser + ")"));
          } else {
            // Effective user can be different from authenticated user
            // for simple auth or kerberos auth
            // The user is the real user. Now we create a proxy user
            UserGroupInformation realUser = user;
            user = UserGroupInformation.createProxyUser(protocolUser
                .getUserName(), realUser);
          }
        }
      }
      authorizeConnection();
      // don't set until after authz because connection isn't established
      connectionContextRead = true;
    }
    
    /**
     * Process a wrapped RPC Request - unwrap the SASL packet and process
     * each embedded RPC request 
<<<<<<< HEAD
     * @param buf - SASL wrapped request of one or more RPCs
     * @throws IOException - SASL packet cannot be unwrapped
=======
     * @param inBuf - SASL wrapped request of one or more RPCs
     * @throws IOException - SASL packet cannot be unwrapped
     * @throws WrappedRpcServerException - an exception that has already been 
     *         sent back to the client that does not require verbose logging
     *         by the Listener thread
>>>>>>> fbf12270
     * @throws InterruptedException
     */    
    private void unwrapPacketAndProcessRpcs(byte[] inBuf)
        throws WrappedRpcServerException, IOException, InterruptedException {
      if (LOG.isDebugEnabled()) {
        LOG.debug("Have read input token of size " + inBuf.length
            + " for processing by saslServer.unwrap()");
      }
      inBuf = saslServer.unwrap(inBuf, 0, inBuf.length);
      ReadableByteChannel ch = Channels.newChannel(new ByteArrayInputStream(
          inBuf));
      // Read all RPCs contained in the inBuf, even partial ones
      while (true) {
        int count = -1;
        if (unwrappedDataLengthBuffer.remaining() > 0) {
          count = channelRead(ch, unwrappedDataLengthBuffer);
          if (count <= 0 || unwrappedDataLengthBuffer.remaining() > 0)
            return;
        }

        if (unwrappedData == null) {
          unwrappedDataLengthBuffer.flip();
          int unwrappedDataLength = unwrappedDataLengthBuffer.getInt();
          unwrappedData = ByteBuffer.allocate(unwrappedDataLength);
        }

        count = channelRead(ch, unwrappedData);
        if (count <= 0 || unwrappedData.remaining() > 0)
          return;

        if (unwrappedData.remaining() == 0) {
          unwrappedDataLengthBuffer.clear();
          unwrappedData.flip();
          processOneRpc(unwrappedData.array());
          unwrappedData = null;
        }
      }
    }
    
    /**
<<<<<<< HEAD
     * Process an RPC Request - handle connection setup and decoding of
     * request into a Call
     * @param buf - contains the RPC request header and the rpc request
     * @throws IOException - internal error that should not be returned to
     *         client, typically failure to respond to client
     * @throws WrappedRpcServerException - an exception to be sent back to
     *         the client that does not require verbose logging by the
=======
     * Process one RPC Request from buffer read from socket stream 
     *  - decode rpc in a rpc-Call
     *  - handle out-of-band RPC requests such as the initial connectionContext
     *  - A successfully decoded RpcCall will be deposited in RPC-Q and
     *    its response will be sent later when the request is processed.
     * 
     * Prior to this call the connectionHeader ("hrpc...") has been handled and
     * if SASL then SASL has been established and the buf we are passed
     * has been unwrapped from SASL.
     * 
     * @param buf - contains the RPC request header and the rpc request
     * @throws IOException - internal error that should not be returned to
     *         client, typically failure to respond to client
     * @throws WrappedRpcServerException - an exception that is sent back to the
     *         client in this method and does not require verbose logging by the
>>>>>>> fbf12270
     *         Listener thread
     * @throws InterruptedException
     */    
    private void processOneRpc(byte[] buf)
        throws IOException, WrappedRpcServerException, InterruptedException {
      int callId = -1;
      int retry = RpcConstants.INVALID_RETRY_COUNT;
      try {
        final DataInputStream dis =
            new DataInputStream(new ByteArrayInputStream(buf));
        final RpcRequestHeaderProto header =
            decodeProtobufFromStream(RpcRequestHeaderProto.newBuilder(), dis);
        callId = header.getCallId();
        retry = header.getRetryCount();
        if (LOG.isDebugEnabled()) {
          LOG.debug(" got #" + callId);
<<<<<<< HEAD
        }
        checkRpcHeaders(header);
        
        if (callId < 0) { // callIds typically used during connection setup
          processRpcOutOfBandRequest(header, dis);
        } else if (!connectionContextRead) {
          throw new WrappedRpcServerException(
              RpcErrorCodeProto.FATAL_INVALID_RPC_HEADER,
              "Connection context not established");
        } else {
          processRpcRequest(header, dis);
        }
=======
        }
        checkRpcHeaders(header);
        
        if (callId < 0) { // callIds typically used during connection setup
          processRpcOutOfBandRequest(header, dis);
        } else if (!connectionContextRead) {
          throw new WrappedRpcServerException(
              RpcErrorCodeProto.FATAL_INVALID_RPC_HEADER,
              "Connection context not established");
        } else {
          processRpcRequest(header, dis);
        }
>>>>>>> fbf12270
      } catch (WrappedRpcServerException wrse) { // inform client of error
        Throwable ioe = wrse.getCause();
        final Call call = new Call(callId, retry, null, this);
        setupResponse(authFailedResponse, call,
            RpcStatusProto.FATAL, wrse.getRpcErrorCodeProto(), null,
            ioe.getClass().getName(), ioe.getMessage());
        responder.doRespond(call);
        throw wrse;
      }
    }

    /**
     * Verify RPC header is valid
     * @param header - RPC request header
     * @throws WrappedRpcServerException - header contains invalid values 
     */
    private void checkRpcHeaders(RpcRequestHeaderProto header)
        throws WrappedRpcServerException {
      if (!header.hasRpcOp()) {
        String err = " IPC Server: No rpc op in rpcRequestHeader";
        throw new WrappedRpcServerException(
            RpcErrorCodeProto.FATAL_INVALID_RPC_HEADER, err);
      }
      if (header.getRpcOp() != 
          RpcRequestHeaderProto.OperationProto.RPC_FINAL_PACKET) {
        String err = "IPC Server does not implement rpc header operation" + 
                header.getRpcOp();
        throw new WrappedRpcServerException(
            RpcErrorCodeProto.FATAL_INVALID_RPC_HEADER, err);
      }
      // If we know the rpc kind, get its class so that we can deserialize
      // (Note it would make more sense to have the handler deserialize but 
      // we continue with this original design.
      if (!header.hasRpcKind()) {
        String err = " IPC Server: No rpc kind in rpcRequestHeader";
        throw new WrappedRpcServerException(
            RpcErrorCodeProto.FATAL_INVALID_RPC_HEADER, err);
      }
    }

    /**
<<<<<<< HEAD
     * Process an RPC Request - the connection headers and context must
     * have been already read
=======
     * Process an RPC Request 
     *   - the connection headers and context must have been already read.
     *   - Based on the rpcKind, decode the rpcRequest.
     *   - A successfully decoded RpcCall will be deposited in RPC-Q and
     *     its response will be sent later when the request is processed.
>>>>>>> fbf12270
     * @param header - RPC request header
     * @param dis - stream to request payload
     * @throws WrappedRpcServerException - due to fatal rpc layer issues such
     *   as invalid header or deserialization error. In this case a RPC fatal
     *   status response will later be sent back to client.
     * @throws InterruptedException
     */
    private void processRpcRequest(RpcRequestHeaderProto header,
        DataInputStream dis) throws WrappedRpcServerException,
        InterruptedException {
      Class<? extends Writable> rpcRequestClass = 
          getRpcRequestWrapper(header.getRpcKind());
      if (rpcRequestClass == null) {
        LOG.warn("Unknown rpc kind "  + header.getRpcKind() + 
            " from client " + getHostAddress());
        final String err = "Unknown rpc kind in rpc header"  + 
            header.getRpcKind();
        throw new WrappedRpcServerException(
            RpcErrorCodeProto.FATAL_INVALID_RPC_HEADER, err);   
      }
      Writable rpcRequest;
      try { //Read the rpc request
        rpcRequest = ReflectionUtils.newInstance(rpcRequestClass, conf);
        rpcRequest.readFields(dis);
      } catch (Throwable t) { // includes runtime exception from newInstance
        LOG.warn("Unable to read call parameters for client " +
                 getHostAddress() + "on connection protocol " +
            this.protocolName + " for rpcKind " + header.getRpcKind(),  t);
        String err = "IPC server unable to read call parameters: "+ t.getMessage();
        throw new WrappedRpcServerException(
            RpcErrorCodeProto.FATAL_DESERIALIZING_REQUEST, err);
      }
        
      Call call = new Call(header.getCallId(), header.getRetryCount(),
          rpcRequest, this, ProtoUtil.convert(header.getRpcKind()), header
              .getClientId().toByteArray());
      callQueue.put(call);              // queue the call; maybe blocked here
      incRpcCount();  // Increment the rpc count
    }


    /**
     * Establish RPC connection setup by negotiating SASL if required, then
     * reading and authorizing the connection header
     * @param header - RPC header
     * @param dis - stream to request payload
     * @throws WrappedRpcServerException - setup failed due to SASL
     *         negotiation failure, premature or invalid connection context,
<<<<<<< HEAD
     *         or other state errors 
=======
     *         or other state errors. This exception needs to be sent to the 
     *         client.
>>>>>>> fbf12270
     * @throws IOException - failed to send a response back to the client
     * @throws InterruptedException
     */
    private void processRpcOutOfBandRequest(RpcRequestHeaderProto header,
        DataInputStream dis) throws WrappedRpcServerException, IOException,
        InterruptedException {
      final int callId = header.getCallId();
      if (callId == CONNECTION_CONTEXT_CALL_ID) {
        // SASL must be established prior to connection context
        if (authProtocol == AuthProtocol.SASL && !saslContextEstablished) {
          throw new WrappedRpcServerException(
              RpcErrorCodeProto.FATAL_INVALID_RPC_HEADER,
              "Connection header sent during SASL negotiation");
        }
        // read and authorize the user
        processConnectionContext(dis);
      } else if (callId == AuthProtocol.SASL.callId) {
        // if client was switched to simple, ignore first SASL message
        if (authProtocol != AuthProtocol.SASL) {
          throw new WrappedRpcServerException(
              RpcErrorCodeProto.FATAL_INVALID_RPC_HEADER,
              "SASL protocol not requested by client");
        }
        saslReadAndProcess(dis);
      } else if (callId == PING_CALL_ID) {
        LOG.debug("Received ping message");
      } else {
        throw new WrappedRpcServerException(
            RpcErrorCodeProto.FATAL_INVALID_RPC_HEADER,
            "Unknown out of band call #" + callId);
      }
    }    

    /**
     * Authorize proxy users to access this server
     * @throws WrappedRpcServerException - user is not allowed to proxy
     */
    private void authorizeConnection() throws WrappedRpcServerException {
      try {
        // If auth method is TOKEN, the token was obtained by the
        // real user for the effective user, therefore not required to
        // authorize real user. doAs is allowed only for simple or kerberos
        // authentication
        if (user != null && user.getRealUser() != null
            && (authMethod != AuthMethod.TOKEN)) {
          ProxyUsers.authorize(user, this.getHostAddress(), conf);
        }
        authorize(user, protocolName, getHostInetAddress());
        if (LOG.isDebugEnabled()) {
          LOG.debug("Successfully authorized " + connectionContext);
        }
        rpcMetrics.incrAuthorizationSuccesses();
      } catch (AuthorizationException ae) {
        LOG.info("Connection from " + this
            + " for protocol " + connectionContext.getProtocol()
            + " is unauthorized for user " + user);
        rpcMetrics.incrAuthorizationFailures();
        throw new WrappedRpcServerException(
            RpcErrorCodeProto.FATAL_UNAUTHORIZED, ae);
      }
    }
    
    /**
     * Decode the a protobuf from the given input stream 
     * @param builder - Builder of the protobuf to decode
     * @param dis - DataInputStream to read the protobuf
     * @return Message - decoded protobuf
     * @throws WrappedRpcServerException - deserialization failed
     */
    @SuppressWarnings("unchecked")
    private <T extends Message> T decodeProtobufFromStream(Builder builder,
        DataInputStream dis) throws WrappedRpcServerException {
      try {
        builder.mergeDelimitedFrom(dis);
        return (T)builder.build();
      } catch (Exception ioe) {
        Class<?> protoClass = builder.getDefaultInstanceForType().getClass();
        throw new WrappedRpcServerException(
            RpcErrorCodeProto.FATAL_DESERIALIZING_REQUEST,
            "Error decoding " + protoClass.getSimpleName() + ": "+ ioe);
      }
    }

    /**
     * Get service class for connection
     * @return the serviceClass
     */
    public int getServiceClass() {
      return serviceClass;
    }

    /**
     * Set service class for connection
     * @param serviceClass the serviceClass to set
     */
    public void setServiceClass(int serviceClass) {
      this.serviceClass = serviceClass;
    }

    private synchronized void close() {
      disposeSasl();
      data = null;
      dataLengthBuffer = null;
      if (!channel.isOpen())
        return;
      try {socket.shutdownOutput();} catch(Exception e) {
        LOG.debug("Ignoring socket shutdown exception", e);
      }
      if (channel.isOpen()) {
        try {channel.close();} catch(Exception e) {}
      }
      try {socket.close();} catch(Exception e) {}
    }
  }

  /** Handles queued calls . */
  private class Handler extends Thread {
    public Handler(int instanceNumber) {
      this.setDaemon(true);
      this.setName("IPC Server handler "+ instanceNumber + " on " + port);
    }

    @Override
    public void run() {
<<<<<<< HEAD
      LOG.debug(getName() + ": starting");
=======
      LOG.debug(Thread.currentThread().getName() + ": starting");
>>>>>>> fbf12270
      SERVER.set(Server.this);
      ByteArrayOutputStream buf = 
        new ByteArrayOutputStream(INITIAL_RESP_BUF_SIZE);
      while (running) {
        try {
          final Call call = callQueue.take(); // pop the queue; maybe blocked here
          if (LOG.isDebugEnabled()) {
<<<<<<< HEAD
            LOG.debug(getName() + ": " + call + " for RpcKind " + call.rpcKind);
=======
            LOG.debug(Thread.currentThread().getName() + ": " + call + " for RpcKind " + call.rpcKind);
>>>>>>> fbf12270
          }
          String errorClass = null;
          String error = null;
          RpcStatusProto returnStatus = RpcStatusProto.SUCCESS;
          RpcErrorCodeProto detailedErr = null;
          Writable value = null;

          CurCall.set(call);
          try {
            // Make the call as the user via Subject.doAs, thus associating
            // the call with the Subject
            if (call.connection.user == null) {
              value = call(call.rpcKind, call.connection.protocolName, call.rpcRequest, 
                           call.timestamp);
            } else {
              value = 
                call.connection.user.doAs
                  (new PrivilegedExceptionAction<Writable>() {
                     @Override
                     public Writable run() throws Exception {
                       // make the call
                       return call(call.rpcKind, call.connection.protocolName, 
                                   call.rpcRequest, call.timestamp);

                     }
                   }
                  );
            }
          } catch (Throwable e) {
            if (e instanceof UndeclaredThrowableException) {
              e = e.getCause();
            }
<<<<<<< HEAD
            String logMsg = getName() + ", call " + call + ": error: " + e;
=======
            String logMsg = Thread.currentThread().getName() + ", call " + call + ": error: " + e;
>>>>>>> fbf12270
            if (e instanceof RuntimeException || e instanceof Error) {
              // These exception types indicate something is probably wrong
              // on the server side, as opposed to just a normal exceptional
              // result.
              LOG.warn(logMsg, e);
            } else if (exceptionsHandler.isTerse(e.getClass())) {
             // Don't log the whole stack trace of these exceptions.
              // Way too noisy!
              LOG.info(logMsg);
            } else {
              LOG.info(logMsg, e);
            }
            if (e instanceof RpcServerException) {
              RpcServerException rse = ((RpcServerException)e); 
              returnStatus = rse.getRpcStatusProto();
              detailedErr = rse.getRpcErrorCodeProto();
            } else {
              returnStatus = RpcStatusProto.ERROR;
              detailedErr = RpcErrorCodeProto.ERROR_APPLICATION;
            }
            errorClass = e.getClass().getName();
            error = StringUtils.stringifyException(e);
            // Remove redundant error class name from the beginning of the stack trace
            String exceptionHdr = errorClass + ": ";
            if (error.startsWith(exceptionHdr)) {
              error = error.substring(exceptionHdr.length());
            }
          }
          CurCall.set(null);
          synchronized (call.connection.responseQueue) {
            // setupResponse() needs to be sync'ed together with 
            // responder.doResponse() since setupResponse may use
            // SASL to encrypt response data and SASL enforces
            // its own message ordering.
            setupResponse(buf, call, returnStatus, detailedErr, 
                value, errorClass, error);
            
            // Discard the large buf and reset it back to smaller size 
            // to free up heap
            if (buf.size() > maxRespSize) {
              LOG.warn("Large response size " + buf.size() + " for call "
                  + call.toString());
              buf = new ByteArrayOutputStream(INITIAL_RESP_BUF_SIZE);
            }
            responder.doRespond(call);
          }
        } catch (InterruptedException e) {
          if (running) {                          // unexpected -- log it
            LOG.info(Thread.currentThread().getName() + " unexpectedly interrupted", e);
          }
        } catch (Exception e) {
          LOG.info(Thread.currentThread().getName() + " caught an exception", e);
        }
      }
<<<<<<< HEAD
      LOG.debug(getName() + ": exiting");
=======
      LOG.debug(Thread.currentThread().getName() + ": exiting");
>>>>>>> fbf12270
    }

  }
  
  protected Server(String bindAddress, int port,
                  Class<? extends Writable> paramClass, int handlerCount, 
                  Configuration conf)
    throws IOException 
  {
    this(bindAddress, port, paramClass, handlerCount, -1, -1, conf, Integer
        .toString(port), null, null);
  }
  
  protected Server(String bindAddress, int port,
      Class<? extends Writable> rpcRequestClass, int handlerCount,
      int numReaders, int queueSizePerHandler, Configuration conf,
      String serverName, SecretManager<? extends TokenIdentifier> secretManager)
    throws IOException {
    this(bindAddress, port, rpcRequestClass, handlerCount, numReaders, 
        queueSizePerHandler, conf, serverName, secretManager, null);
  }
  
  /** 
   * Constructs a server listening on the named port and address.  Parameters passed must
   * be of the named class.  The <code>handlerCount</handlerCount> determines
   * the number of handler threads that will be used to process calls.
   * If queueSizePerHandler or numReaders are not -1 they will be used instead of parameters
   * from configuration. Otherwise the configuration will be picked up.
   * 
   * If rpcRequestClass is null then the rpcRequestClass must have been 
<<<<<<< HEAD
   * registered via {@link #registerProtocolEngine(RpcPayloadHeader.RpcKind,
=======
   * registered via {@link #registerProtocolEngine(RPC.RpcKind,
>>>>>>> fbf12270
   *  Class, RPC.RpcInvoker)}
   * This parameter has been retained for compatibility with existing tests
   * and usage.
   */
  @SuppressWarnings("unchecked")
  protected Server(String bindAddress, int port,
      Class<? extends Writable> rpcRequestClass, int handlerCount,
      int numReaders, int queueSizePerHandler, Configuration conf,
      String serverName, SecretManager<? extends TokenIdentifier> secretManager,
      String portRangeConfig)
    throws IOException {
    this.bindAddress = bindAddress;
    this.conf = conf;
    this.portRangeConfig = portRangeConfig;
    this.port = port;
    this.rpcRequestClass = rpcRequestClass; 
    this.handlerCount = handlerCount;
    this.socketSendBufferSize = 0;
    this.maxDataLength = conf.getInt(CommonConfigurationKeys.IPC_MAXIMUM_DATA_LENGTH,
        CommonConfigurationKeys.IPC_MAXIMUM_DATA_LENGTH_DEFAULT);
    if (queueSizePerHandler != -1) {
      this.maxQueueSize = queueSizePerHandler;
    } else {
      this.maxQueueSize = handlerCount * conf.getInt(
          CommonConfigurationKeys.IPC_SERVER_HANDLER_QUEUE_SIZE_KEY,
          CommonConfigurationKeys.IPC_SERVER_HANDLER_QUEUE_SIZE_DEFAULT);      
    }
    this.maxRespSize = conf.getInt(
        CommonConfigurationKeys.IPC_SERVER_RPC_MAX_RESPONSE_SIZE_KEY,
        CommonConfigurationKeys.IPC_SERVER_RPC_MAX_RESPONSE_SIZE_DEFAULT);
    if (numReaders != -1) {
      this.readThreads = numReaders;
    } else {
      this.readThreads = conf.getInt(
          CommonConfigurationKeys.IPC_SERVER_RPC_READ_THREADS_KEY,
          CommonConfigurationKeys.IPC_SERVER_RPC_READ_THREADS_DEFAULT);
    }
    this.readerPendingConnectionQueue = conf.getInt(
        CommonConfigurationKeys.IPC_SERVER_RPC_READ_CONNECTION_QUEUE_SIZE_KEY,
        CommonConfigurationKeys.IPC_SERVER_RPC_READ_CONNECTION_QUEUE_SIZE_DEFAULT);
    this.callQueue  = new LinkedBlockingQueue<Call>(maxQueueSize); 
<<<<<<< HEAD
    this.maxIdleTime = 2 * conf.getInt(
        CommonConfigurationKeysPublic.IPC_CLIENT_CONNECTION_MAXIDLETIME_KEY,
        CommonConfigurationKeysPublic.IPC_CLIENT_CONNECTION_MAXIDLETIME_DEFAULT);
    this.maxConnectionsToNuke = conf.getInt(
        CommonConfigurationKeysPublic.IPC_CLIENT_KILL_MAX_KEY,
        CommonConfigurationKeysPublic.IPC_CLIENT_KILL_MAX_DEFAULT);
    this.thresholdIdleConnections = conf.getInt(
        CommonConfigurationKeysPublic.IPC_CLIENT_IDLETHRESHOLD_KEY,
        CommonConfigurationKeysPublic.IPC_CLIENT_IDLETHRESHOLD_DEFAULT);
=======
>>>>>>> fbf12270
    this.secretManager = (SecretManager<TokenIdentifier>) secretManager;
    this.authorize = 
      conf.getBoolean(CommonConfigurationKeys.HADOOP_SECURITY_AUTHORIZATION, 
                      false);

    // configure supported authentications
    this.enabledAuthMethods = getAuthMethods(secretManager, conf);
    this.negotiateResponse = buildNegotiateResponse(enabledAuthMethods);
    
    // Start the listener here and let it bind to the port
    listener = new Listener();
    this.port = listener.getAddress().getPort();    
    connectionManager = new ConnectionManager();
    this.rpcMetrics = RpcMetrics.create(this);
    this.rpcDetailedMetrics = RpcDetailedMetrics.create(this.port);
    this.tcpNoDelay = conf.getBoolean(
        CommonConfigurationKeysPublic.IPC_SERVER_TCPNODELAY_KEY,
        CommonConfigurationKeysPublic.IPC_SERVER_TCPNODELAY_DEFAULT);

    // Create the responder here
    responder = new Responder();
    
    if (secretManager != null) {
      SaslRpcServer.init(conf);
    }
    
    this.exceptionsHandler.addTerseExceptions(StandbyException.class);
  }
  
  private RpcSaslProto buildNegotiateResponse(List<AuthMethod> authMethods)
      throws IOException {
    RpcSaslProto.Builder negotiateBuilder = RpcSaslProto.newBuilder();
    if (authMethods.contains(AuthMethod.SIMPLE) && authMethods.size() == 1) {
      // SIMPLE-only servers return success in response to negotiate
      negotiateBuilder.setState(SaslState.SUCCESS);
    } else {
      negotiateBuilder.setState(SaslState.NEGOTIATE);
      for (AuthMethod authMethod : authMethods) {
        SaslRpcServer saslRpcServer = new SaslRpcServer(authMethod);      
        SaslAuth.Builder builder = negotiateBuilder.addAuthsBuilder()
            .setMethod(authMethod.toString())
            .setMechanism(saslRpcServer.mechanism);
        if (saslRpcServer.protocol != null) {
          builder.setProtocol(saslRpcServer.protocol);
        }
        if (saslRpcServer.serverId != null) {
          builder.setServerId(saslRpcServer.serverId);
        }
      }
    }
    return negotiateBuilder.build();
  }

  // get the security type from the conf. implicitly include token support
  // if a secret manager is provided, or fail if token is the conf value but
  // there is no secret manager
  private List<AuthMethod> getAuthMethods(SecretManager<?> secretManager,
                                             Configuration conf) {
    AuthenticationMethod confAuthenticationMethod =
        SecurityUtil.getAuthenticationMethod(conf);        
    List<AuthMethod> authMethods = new ArrayList<AuthMethod>();
    if (confAuthenticationMethod == AuthenticationMethod.TOKEN) {
      if (secretManager == null) {
        throw new IllegalArgumentException(AuthenticationMethod.TOKEN +
            " authentication requires a secret manager");
      } 
    } else if (secretManager != null) {
      LOG.debug(AuthenticationMethod.TOKEN +
          " authentication enabled for secret manager");
      // most preferred, go to the front of the line!
      authMethods.add(AuthenticationMethod.TOKEN.getAuthMethod());
    }
    authMethods.add(confAuthenticationMethod.getAuthMethod());        
    
    LOG.debug("Server accepts auth methods:" + authMethods);
    return authMethods;
  }
  
  private void closeConnection(Connection connection) {
<<<<<<< HEAD
    synchronized (connectionList) {
      if (connectionList.remove(connection))
        numConnections--;
    }
    connection.close();
=======
    connectionManager.close(connection);
>>>>>>> fbf12270
  }
  
  /**
   * Setup response for the IPC Call.
   * 
   * @param responseBuf buffer to serialize the response into
   * @param call {@link Call} to which we are setting up the response
   * @param status of the IPC call
   * @param rv return value for the IPC Call, if the call was successful
   * @param errorClass error class, if the the call failed
   * @param error error message, if the call failed
   * @throws IOException
   */
  private void setupResponse(ByteArrayOutputStream responseBuf,
                             Call call, RpcStatusProto status, RpcErrorCodeProto erCode,
                             Writable rv, String errorClass, String error) 
  throws IOException {
    responseBuf.reset();
    DataOutputStream out = new DataOutputStream(responseBuf);
    RpcResponseHeaderProto.Builder headerBuilder =  
        RpcResponseHeaderProto.newBuilder();
    headerBuilder.setClientId(ByteString.copyFrom(call.clientId));
    headerBuilder.setCallId(call.callId);
    headerBuilder.setRetryCount(call.retryCount);
    headerBuilder.setStatus(status);
    headerBuilder.setServerIpcVersionNum(CURRENT_VERSION);

    if (status == RpcStatusProto.SUCCESS) {
      RpcResponseHeaderProto header = headerBuilder.build();
      final int headerLen = header.getSerializedSize();
      int fullLength  = CodedOutputStream.computeRawVarint32Size(headerLen) +
          headerLen;
      try {
        if (rv instanceof ProtobufRpcEngine.RpcWrapper) {
          ProtobufRpcEngine.RpcWrapper resWrapper = 
              (ProtobufRpcEngine.RpcWrapper) rv;
          fullLength += resWrapper.getLength();
          out.writeInt(fullLength);
          header.writeDelimitedTo(out);
          rv.write(out);
        } else { // Have to serialize to buffer to get len
          final DataOutputBuffer buf = new DataOutputBuffer();
          rv.write(buf);
          byte[] data = buf.getData();
          fullLength += buf.getLength();
          out.writeInt(fullLength);
          header.writeDelimitedTo(out);
          out.write(data, 0, buf.getLength());
        }
      } catch (Throwable t) {
        LOG.warn("Error serializing call response for call " + call, t);
        // Call back to same function - this is OK since the
        // buffer is reset at the top, and since status is changed
        // to ERROR it won't infinite loop.
        setupResponse(responseBuf, call, RpcStatusProto.ERROR,
            RpcErrorCodeProto.ERROR_SERIALIZING_RESPONSE,
            null, t.getClass().getName(),
            StringUtils.stringifyException(t));
        return;
      }
    } else { // Rpc Failure
      headerBuilder.setExceptionClassName(errorClass);
      headerBuilder.setErrorMsg(error);
      headerBuilder.setErrorDetail(erCode);
      RpcResponseHeaderProto header = headerBuilder.build();
      int headerLen = header.getSerializedSize();
      final int fullLength  = 
          CodedOutputStream.computeRawVarint32Size(headerLen) + headerLen;
      out.writeInt(fullLength);
      header.writeDelimitedTo(out);
<<<<<<< HEAD
=======
    }
    if (call.connection.useWrap) {
      wrapWithSasl(responseBuf, call);
>>>>>>> fbf12270
    }
    call.setResponse(ByteBuffer.wrap(responseBuf.toByteArray()));
  }
  
  /**
   * Setup response for the IPC Call on Fatal Error from a 
   * client that is using old version of Hadoop.
   * The response is serialized using the previous protocol's response
   * layout.
   * 
   * @param response buffer to serialize the response into
   * @param call {@link Call} to which we are setting up the response
   * @param rv return value for the IPC Call, if the call was successful
   * @param errorClass error class, if the the call failed
   * @param error error message, if the call failed
   * @throws IOException
   */
  private void setupResponseOldVersionFatal(ByteArrayOutputStream response, 
                             Call call,
                             Writable rv, String errorClass, String error) 
  throws IOException {
    final int OLD_VERSION_FATAL_STATUS = -1;
    response.reset();
    DataOutputStream out = new DataOutputStream(response);
    out.writeInt(call.callId);                // write call id
    out.writeInt(OLD_VERSION_FATAL_STATUS);   // write FATAL_STATUS
    WritableUtils.writeString(out, errorClass);
    WritableUtils.writeString(out, error);

    if (call.connection.useWrap) {
      wrapWithSasl(responseBuf, call);
    }
    call.setResponse(ByteBuffer.wrap(responseBuf.toByteArray()));
  }
  
  /**
   * Setup response for the IPC Call on Fatal Error from a 
   * client that is using old version of Hadoop.
   * The response is serialized using the previous protocol's response
   * layout.
   * 
   * @param response buffer to serialize the response into
   * @param call {@link Call} to which we are setting up the response
   * @param rv return value for the IPC Call, if the call was successful
   * @param errorClass error class, if the the call failed
   * @param error error message, if the call failed
   * @throws IOException
   */
  private void setupResponseOldVersionFatal(ByteArrayOutputStream response, 
                             Call call,
                             Writable rv, String errorClass, String error) 
  throws IOException {
    final int OLD_VERSION_FATAL_STATUS = -1;
    response.reset();
    DataOutputStream out = new DataOutputStream(response);
    out.writeInt(call.callId);                // write call id
    out.writeInt(OLD_VERSION_FATAL_STATUS);   // write FATAL_STATUS
    WritableUtils.writeString(out, errorClass);
    WritableUtils.writeString(out, error);

    if (call.connection.useWrap) {
      wrapWithSasl(response, call);
    }
    call.setResponse(ByteBuffer.wrap(response.toByteArray()));
  }
  
  
  private void wrapWithSasl(ByteArrayOutputStream response, Call call)
      throws IOException {
    if (call.connection.saslServer != null) {
      byte[] token = response.toByteArray();
      // synchronization may be needed since there can be multiple Handler
      // threads using saslServer to wrap responses.
      synchronized (call.connection.saslServer) {
        token = call.connection.saslServer.wrap(token, 0, token.length);
      }
      if (LOG.isDebugEnabled())
        LOG.debug("Adding saslServer wrapped token of size " + token.length
            + " as call response.");
      response.reset();
      // rebuild with sasl header and payload
      RpcResponseHeaderProto saslHeader = RpcResponseHeaderProto.newBuilder()
          .setCallId(AuthProtocol.SASL.callId)
          .setStatus(RpcStatusProto.SUCCESS)
          .build();
      RpcSaslProto saslMessage = RpcSaslProto.newBuilder()
          .setState(SaslState.WRAP)
          .setToken(ByteString.copyFrom(token, 0, token.length))
          .build();
      RpcResponseMessageWrapper saslResponse =
          new RpcResponseMessageWrapper(saslHeader, saslMessage);

      DataOutputStream out = new DataOutputStream(response);
      out.writeInt(saslResponse.getLength());
      saslResponse.write(out);
    }
  }
  
  Configuration getConf() {
    return conf;
  }
  
  /** Sets the socket buffer size used for responding to RPCs */
  public void setSocketSendBufSize(int size) { this.socketSendBufferSize = size; }

  /** Starts the service.  Must be called before any calls will be handled. */
  public synchronized void start() {
    responder.start();
    listener.start();
    handlers = new Handler[handlerCount];
    
    for (int i = 0; i < handlerCount; i++) {
      handlers[i] = new Handler(i);
      handlers[i].start();
    }
  }

  /** Stops the service.  No new calls will be handled after this is called. */
  public synchronized void stop() {
    LOG.info("Stopping server on " + port);
    running = false;
    if (handlers != null) {
      for (int i = 0; i < handlerCount; i++) {
        if (handlers[i] != null) {
          handlers[i].interrupt();
        }
      }
    }
    listener.interrupt();
    listener.doStop();
    responder.interrupt();
    notifyAll();
    if (this.rpcMetrics != null) {
      this.rpcMetrics.shutdown();
    }
    if (this.rpcDetailedMetrics != null) {
      this.rpcDetailedMetrics.shutdown();
    }
  }

  /** Wait for the server to be stopped.
   * Does not wait for all subthreads to finish.
   *  See {@link #stop()}.
   */
  public synchronized void join() throws InterruptedException {
    while (running) {
      wait();
    }
  }

  /**
   * Return the socket (ip+port) on which the RPC server is listening to.
   * @return the socket (ip+port) on which the RPC server is listening to.
   */
  public synchronized InetSocketAddress getListenerAddress() {
    return listener.getAddress();
  }
  
  /** 
   * Called for each call. 
<<<<<<< HEAD
   * @deprecated Use  {@link #call(RpcPayloadHeader.RpcKind, String,
=======
   * @deprecated Use  {@link #call(RPC.RpcKind, String,
>>>>>>> fbf12270
   *  Writable, long)} instead
   */
  @Deprecated
  public Writable call(Writable param, long receiveTime) throws Exception {
    return call(RPC.RpcKind.RPC_BUILTIN, null, param, receiveTime);
  }
  
  /** Called for each call. */
  public abstract Writable call(RPC.RpcKind rpcKind, String protocol,
      Writable param, long receiveTime) throws Exception;
  
  /**
   * Authorize the incoming client connection.
   * 
   * @param user client user
   * @param protocolName - the protocol
   * @param addr InetAddress of incoming connection
   * @throws AuthorizationException when the client isn't authorized to talk the protocol
   */
  private void authorize(UserGroupInformation user, String protocolName,
      InetAddress addr) throws AuthorizationException {
    if (authorize) {
      if (protocolName == null) {
        throw new AuthorizationException("Null protocol not authorized");
      }
      Class<?> protocol = null;
      try {
        protocol = getProtocolClass(protocolName, getConf());
      } catch (ClassNotFoundException cfne) {
        throw new AuthorizationException("Unknown protocol: " + 
                                         protocolName);
      }
      serviceAuthorizationManager.authorize(user, protocol, getConf(), addr);
    }
  }
  
  /**
   * Get the port on which the IPC Server is listening for incoming connections.
   * This could be an ephemeral port too, in which case we return the real
   * port on which the Server has bound.
   * @return port on which IPC Server is listening
   */
  public int getPort() {
    return port;
  }
  
  /**
   * The number of open RPC conections
   * @return the number of open rpc connections
   */
  public int getNumOpenConnections() {
    return connectionManager.size();
  }
  
  /**
   * The number of rpc calls in the queue.
   * @return The number of rpc calls in the queue.
   */
  public int getCallQueueLen() {
    return callQueue.size();
  }
  
  /**
   * The maximum size of the rpc call queue of this server.
   * @return The maximum size of the rpc call queue.
   */
  public int getMaxQueueSize() {
    return maxQueueSize;
  }

  /**
   * The number of reader threads for this server.
   * @return The number of reader threads.
   */
  public int getNumReaders() {
    return readThreads;
  }

  /**
   * When the read or write buffer size is larger than this limit, i/o will be 
   * done in chunks of this size. Most RPC requests and responses would be
   * be smaller.
   */
  private static int NIO_BUFFER_LIMIT = 8*1024; //should not be more than 64KB.
  
  /**
   * This is a wrapper around {@link WritableByteChannel#write(ByteBuffer)}.
   * If the amount of data is large, it writes to channel in smaller chunks. 
   * This is to avoid jdk from creating many direct buffers as the size of 
   * buffer increases. This also minimizes extra copies in NIO layer
   * as a result of multiple write operations required to write a large 
   * buffer.  
   *
   * @see WritableByteChannel#write(ByteBuffer)
   */
  private int channelWrite(WritableByteChannel channel, 
                           ByteBuffer buffer) throws IOException {
    
    int count =  (buffer.remaining() <= NIO_BUFFER_LIMIT) ?
                 channel.write(buffer) : channelIO(null, channel, buffer);
    if (count > 0) {
      rpcMetrics.incrSentBytes(count);
    }
    return count;
  }
  
  
  /**
   * This is a wrapper around {@link ReadableByteChannel#read(ByteBuffer)}.
   * If the amount of data is large, it writes to channel in smaller chunks. 
   * This is to avoid jdk from creating many direct buffers as the size of 
   * ByteBuffer increases. There should not be any performance degredation.
   * 
   * @see ReadableByteChannel#read(ByteBuffer)
   */
  private int channelRead(ReadableByteChannel channel, 
                          ByteBuffer buffer) throws IOException {
    
    int count = (buffer.remaining() <= NIO_BUFFER_LIMIT) ?
                channel.read(buffer) : channelIO(channel, null, buffer);
    if (count > 0) {
      rpcMetrics.incrReceivedBytes(count);
    }
    return count;
  }
  
  /**
   * Helper for {@link #channelRead(ReadableByteChannel, ByteBuffer)}
   * and {@link #channelWrite(WritableByteChannel, ByteBuffer)}. Only
   * one of readCh or writeCh should be non-null.
   * 
   * @see #channelRead(ReadableByteChannel, ByteBuffer)
   * @see #channelWrite(WritableByteChannel, ByteBuffer)
   */
  private static int channelIO(ReadableByteChannel readCh, 
                               WritableByteChannel writeCh,
                               ByteBuffer buf) throws IOException {
    
    int originalLimit = buf.limit();
    int initialRemaining = buf.remaining();
    int ret = 0;
    
    while (buf.remaining() > 0) {
      try {
        int ioSize = Math.min(buf.remaining(), NIO_BUFFER_LIMIT);
        buf.limit(buf.position() + ioSize);
        
        ret = (readCh == null) ? writeCh.write(buf) : readCh.read(buf); 
        
        if (ret < ioSize) {
          break;
        }

      } finally {
        buf.limit(originalLimit);        
      }
    }

    int nBytes = initialRemaining - buf.remaining(); 
    return (nBytes > 0) ? nBytes : ret;
  }
<<<<<<< HEAD
=======
  
  private class ConnectionManager {
    final private AtomicInteger count = new AtomicInteger();    
    final private Set<Connection> connections;

    final private Timer idleScanTimer;
    final private int idleScanThreshold;
    final private int idleScanInterval;
    final private int maxIdleTime;
    final private int maxIdleToClose;
    
    ConnectionManager() {
      this.idleScanTimer = new Timer(
          "IPC Server idle connection scanner for port " + getPort(), true);
      this.idleScanThreshold = conf.getInt(
          CommonConfigurationKeysPublic.IPC_CLIENT_IDLETHRESHOLD_KEY,
          CommonConfigurationKeysPublic.IPC_CLIENT_IDLETHRESHOLD_DEFAULT);
      this.idleScanInterval = conf.getInt(
          CommonConfigurationKeys.IPC_CLIENT_CONNECTION_IDLESCANINTERVAL_KEY,
          CommonConfigurationKeys.IPC_CLIENT_CONNECTION_IDLESCANINTERVAL_DEFAULT);
      this.maxIdleTime = 2 * conf.getInt(
          CommonConfigurationKeysPublic.IPC_CLIENT_CONNECTION_MAXIDLETIME_KEY,
          CommonConfigurationKeysPublic.IPC_CLIENT_CONNECTION_MAXIDLETIME_DEFAULT);
      this.maxIdleToClose = conf.getInt(
          CommonConfigurationKeysPublic.IPC_CLIENT_KILL_MAX_KEY,
          CommonConfigurationKeysPublic.IPC_CLIENT_KILL_MAX_DEFAULT);
      // create a set with concurrency -and- a thread-safe iterator, add 2
      // for listener and idle closer threads
      this.connections = Collections.newSetFromMap(
          new ConcurrentHashMap<Connection,Boolean>(
              maxQueueSize, 0.75f, readThreads+2));
    }

    private boolean add(Connection connection) {
      boolean added = connections.add(connection);
      if (added) {
        count.getAndIncrement();
      }
      return added;
    }
    
    private boolean remove(Connection connection) {
      boolean removed = connections.remove(connection);
      if (removed) {
        count.getAndDecrement();
      }
      return removed;
    }
    
    int size() {
      return count.get();
    }

    Connection[] toArray() {
      return connections.toArray(new Connection[0]);
    }

    Connection register(SocketChannel channel) {
      Connection connection = new Connection(channel, Time.now());
      add(connection);
      if (LOG.isDebugEnabled()) {
        LOG.debug("Server connection from " + connection +
            "; # active connections: " + size() +
            "; # queued calls: " + callQueue.size());
      }      
      return connection;
    }
    
    boolean close(Connection connection) {
      boolean exists = remove(connection);
      if (exists) {
        if (LOG.isDebugEnabled()) {
          LOG.debug(Thread.currentThread().getName() +
              ": disconnecting client " + connection +
              ". Number of active connections: "+ size());
        }
        // only close if actually removed to avoid double-closing due
        // to possible races
        connection.close();
      }
      return exists;
    }
    
    // synch'ed to avoid explicit invocation upon OOM from colliding with
    // timer task firing
    synchronized void closeIdle(boolean scanAll) {
      long minLastContact = Time.now() - maxIdleTime;
      // concurrent iterator might miss new connections added
      // during the iteration, but that's ok because they won't
      // be idle yet anyway and will be caught on next scan
      int closed = 0;
      for (Connection connection : connections) {
        // stop if connections dropped below threshold unless scanning all
        if (!scanAll && size() < idleScanThreshold) {
          break;
        }
        // stop if not scanning all and max connections are closed
        if (connection.isIdle() &&
            connection.getLastContact() < minLastContact &&
            close(connection) &&
            !scanAll && (++closed == maxIdleToClose)) {
          break;
        }
      }
    }
    
    void closeAll() {
      // use a copy of the connections to be absolutely sure the concurrent
      // iterator doesn't miss a connection
      for (Connection connection : toArray()) {
        close(connection);
      }
    }
    
    void startIdleScan() {
      scheduleIdleScanTask();
    }
    
    void stopIdleScan() {
      idleScanTimer.cancel();
    }
    
    private void scheduleIdleScanTask() {
      if (!running) {
        return;
      }
      TimerTask idleScanTask = new TimerTask(){
        @Override
        public void run() {
          if (!running) {
            return;
          }
          if (LOG.isDebugEnabled()) {
            LOG.debug(Thread.currentThread().getName()+": task running");
          }
          try {
            closeIdle(false);
          } finally {
            // explicitly reschedule so next execution occurs relative
            // to the end of this scan, not the beginning
            scheduleIdleScanTask();
          }
        }
      };
      idleScanTimer.schedule(idleScanTask, idleScanInterval);
    }
  }
>>>>>>> fbf12270
}<|MERGE_RESOLUTION|>--- conflicted
+++ resolved
@@ -51,13 +51,6 @@
 import java.util.LinkedList;
 import java.util.List;
 import java.util.Map;
-<<<<<<< HEAD
-import java.util.Random;
-import java.util.Set;
-import java.util.concurrent.BlockingQueue;
-import java.util.concurrent.ConcurrentHashMap;
-import java.util.concurrent.LinkedBlockingQueue;
-=======
 import java.util.Set;
 import java.util.Timer;
 import java.util.TimerTask;
@@ -65,7 +58,6 @@
 import java.util.concurrent.ConcurrentHashMap;
 import java.util.concurrent.LinkedBlockingQueue;
 import java.util.concurrent.atomic.AtomicInteger;
->>>>>>> fbf12270
 
 import javax.security.sasl.Sasl;
 import javax.security.sasl.SaslException;
@@ -355,22 +347,8 @@
   private int port;                               // port we listen on
   private int handlerCount;                       // number of handler threads
   private int readThreads;                        // number of read threads
-<<<<<<< HEAD
-  private Class<? extends Writable> rpcRequestClass;   // class used for deserializing the rpc request
-  private int maxIdleTime;                        // the maximum idle time after 
-                                                  // which a client may be disconnected
-  private int thresholdIdleConnections;           // the number of idle connections
-                                                  // after which we will start
-                                                  // cleaning up idle 
-                                                  // connections
-  int maxConnectionsToNuke;                       // the max number of 
-                                                  // connections to nuke
-                                                  //during a cleanup
-  
-=======
   private int readerPendingConnectionQueue;         // number of connections to queue per read thread
   private Class<? extends Writable> rpcRequestClass;   // class used for deserializing the rpc request
->>>>>>> fbf12270
   protected RpcMetrics rpcMetrics;
   protected RpcDetailedMetrics rpcDetailedMetrics;
   
@@ -461,13 +439,8 @@
   }
 
   @VisibleForTesting
-<<<<<<< HEAD
-  List<Connection> getConnections() {
-    return connectionList;
-=======
   Connection[] getConnections() {
     return connectionManager.toArray();
->>>>>>> fbf12270
   }
 
   /**
@@ -535,14 +508,6 @@
     private Reader[] readers = null;
     private int currentReader = 0;
     private InetSocketAddress address; //the address we bind at
-<<<<<<< HEAD
-    private Random rand = new Random();
-    private long lastCleanupRunTime = 0; //the last time when a cleanup connec-
-                                         //-tion (for idle connections) ran
-    private long cleanupInterval = 10000; //the minimum interval between 
-                                          //two cleanup runs
-=======
->>>>>>> fbf12270
     private int backlogLength = conf.getInt(
         CommonConfigurationKeysPublic.IPC_SERVER_LISTEN_QUEUE_SIZE_KEY,
         CommonConfigurationKeysPublic.IPC_SERVER_LISTEN_QUEUE_SIZE_DEFAULT);
@@ -652,56 +617,6 @@
         }
       }
     }
-<<<<<<< HEAD
-    /** cleanup connections from connectionList. Choose a random range
-     * to scan and also have a limit on the number of the connections
-     * that will be cleanedup per run. The criteria for cleanup is the time
-     * for which the connection was idle. If 'force' is true then all 
-     * connections will be looked at for the cleanup.
-     */
-    private void cleanupConnections(boolean force) {
-      if (force || numConnections > thresholdIdleConnections) {
-        long currentTime = Time.now();
-        if (!force && (currentTime - lastCleanupRunTime) < cleanupInterval) {
-          return;
-        }
-        int start = 0;
-        int end = numConnections - 1;
-        if (!force) {
-          start = rand.nextInt() % numConnections;
-          end = rand.nextInt() % numConnections;
-          int temp;
-          if (end < start) {
-            temp = start;
-            start = end;
-            end = temp;
-          }
-        }
-        int i = start;
-        int numNuked = 0;
-        while (i <= end) {
-          Connection c;
-          synchronized (connectionList) {
-            try {
-              c = connectionList.get(i);
-            } catch (Exception e) {return;}
-          }
-          if (c.timedOut(currentTime)) {
-            if (LOG.isDebugEnabled())
-              LOG.debug(getName() + ": disconnecting client " + c.getHostAddress());
-            closeConnection(c);
-            numNuked++;
-            end--;
-            c = null;
-            if (!force && numNuked == maxConnectionsToNuke) break;
-          }
-          else i++;
-        }
-        lastCleanupRunTime = Time.now();
-      }
-    }
-=======
->>>>>>> fbf12270
 
     @Override
     public void run() {
@@ -778,28 +693,9 @@
         channel.socket().setKeepAlive(true);
         
         Reader reader = getReader();
-<<<<<<< HEAD
-        try {
-          reader.startAdd();
-          SelectionKey readKey = reader.registerChannel(channel);
-          c = new Connection(readKey, channel, Time.now());
-          readKey.attach(c);
-          synchronized (connectionList) {
-            connectionList.add(numConnections, c);
-            numConnections++;
-          }
-          if (LOG.isDebugEnabled())
-            LOG.debug("Server connection from " + c.toString() +
-                "; # active connections: " + numConnections +
-                "; # queued calls: " + callQueue.size());          
-        } finally {
-          reader.finishAdd(); 
-        }
-=======
         Connection c = connectionManager.register(channel);
         key.attach(c);  // so closeCurrentConnection can get the object
         reader.addConnection(c);
->>>>>>> fbf12270
       }
     }
 
@@ -821,11 +717,7 @@
         // to the client, so the stacktrace is unnecessary; any other
         // exceptions are unexpected internal server errors and thus the
         // stacktrace should be logged
-<<<<<<< HEAD
-        LOG.info(getName() + ": readAndProcess from client " +
-=======
         LOG.info(Thread.currentThread().getName() + ": readAndProcess from client " +
->>>>>>> fbf12270
             c.getHostAddress() + " threw exception [" + e + "]",
             (e instanceof WrappedRpcServerException) ? null : e);
         count = -1; //so that the (count < 0) block is executed
@@ -1026,11 +918,7 @@
           call = responseQueue.removeFirst();
           SocketChannel channel = call.connection.channel;
           if (LOG.isDebugEnabled()) {
-<<<<<<< HEAD
-            LOG.debug(getName() + ": responding to " + call);
-=======
             LOG.debug(Thread.currentThread().getName() + ": responding to " + call);
->>>>>>> fbf12270
           }
           //
           // Send as much data as we can in the non-blocking fashion
@@ -1049,11 +937,7 @@
               done = false;            // more calls pending to be sent.
             }
             if (LOG.isDebugEnabled()) {
-<<<<<<< HEAD
-              LOG.debug(getName() + ": responding to " + call
-=======
               LOG.debug(Thread.currentThread().getName() + ": responding to " + call
->>>>>>> fbf12270
                   + " Wrote " + numBytes + " bytes.");
             }
           } else {
@@ -1081,11 +965,7 @@
               }
             }
             if (LOG.isDebugEnabled()) {
-<<<<<<< HEAD
-              LOG.debug(getName() + ": responding to " + call
-=======
               LOG.debug(Thread.currentThread().getName() + ": responding to " + call
->>>>>>> fbf12270
                   + " Wrote partial " + numBytes + " bytes.");
             }
           }
@@ -1323,9 +1203,6 @@
       }
     }
 
-<<<<<<< HEAD
-    private Throwable getCauseForInvalidToken(IOException e) {
-=======
     /**
      * Some exceptions ({@link RetriableException} and {@link StandbyException})
      * that are wrapped as a cause of parameter e are unwrapped so that they can
@@ -1336,7 +1213,6 @@
      * @return the true cause for some exceptions.
      */
     private Throwable getTrueCause(IOException e) {
->>>>>>> fbf12270
       Throwable cause = e;
       while (cause != null) {
         if (cause instanceof RetriableException) {
@@ -1359,8 +1235,6 @@
       return e;
     }
     
-<<<<<<< HEAD
-=======
     /**
      * Process saslMessage and send saslResponse back
      * @param saslMessage received SASL message
@@ -1373,7 +1247,6 @@
      * @throws IOException if sending reply fails
      * @throws InterruptedException
      */
->>>>>>> fbf12270
     private void saslProcess(RpcSaslProto saslMessage)
         throws WrappedRpcServerException, IOException, InterruptedException {
       if (saslContextEstablished) {
@@ -1390,11 +1263,7 @@
           // attempting user could be null
           AUDITLOG.warn(AUTH_FAILED_FOR + this.toString() + ":"
               + attemptingUser + " (" + e.getLocalizedMessage() + ")");
-<<<<<<< HEAD
-          throw (IOException) getCauseForInvalidToken(e);
-=======
           throw (IOException) getTrueCause(e);
->>>>>>> fbf12270
         }
         
         if (saslServer != null && saslServer.isComplete()) {
@@ -1429,10 +1298,6 @@
       }
     }
     
-<<<<<<< HEAD
-    private RpcSaslProto processSaslMessage(RpcSaslProto saslMessage)
-        throws IOException, InterruptedException {
-=======
     /**
      * Process a saslMessge.
      * @param saslMessage received SASL message
@@ -1447,16 +1312,12 @@
     private RpcSaslProto processSaslMessage(RpcSaslProto saslMessage)
         throws SaslException, IOException, AccessControlException,
         InterruptedException {
->>>>>>> fbf12270
       RpcSaslProto saslResponse = null;
       final SaslState state = saslMessage.getState(); // required      
       switch (state) {
         case NEGOTIATE: {
           if (sentNegotiate) {
-<<<<<<< HEAD
-=======
             // FIXME shouldn't this be SaslException?
->>>>>>> fbf12270
             throw new AccessControlException(
                 "Client already attempted negotiation");
           }
@@ -1467,7 +1328,6 @@
             switchToSimple();
           }
           break;
-<<<<<<< HEAD
         }
         case INITIATE: {
           if (saslMessage.getAuthsCount() != 1) {
@@ -1512,52 +1372,6 @@
               saslToken);
           break;
         }
-=======
-        }
-        case INITIATE: {
-          if (saslMessage.getAuthsCount() != 1) {
-            throw new SaslException("Client mechanism is malformed");
-          }
-          // verify the client requested an advertised authType
-          SaslAuth clientSaslAuth = saslMessage.getAuths(0);
-          if (!negotiateResponse.getAuthsList().contains(clientSaslAuth)) {
-            if (sentNegotiate) {
-              throw new AccessControlException(
-                  clientSaslAuth.getMethod() + " authentication is not enabled."
-                      + "  Available:" + enabledAuthMethods);
-            }
-            saslResponse = buildSaslNegotiateResponse();
-            break;
-          }
-          authMethod = AuthMethod.valueOf(clientSaslAuth.getMethod());
-          // abort SASL for SIMPLE auth, server has already ensured that
-          // SIMPLE is a legit option above.  we will send no response
-          if (authMethod == AuthMethod.SIMPLE) {
-            switchToSimple();
-            break;
-          }
-          // sasl server for tokens may already be instantiated
-          if (saslServer == null || authMethod != AuthMethod.TOKEN) {
-            saslServer = createSaslServer(authMethod);
-          }
-          // fallthru to process sasl token
-        }
-        case RESPONSE: {
-          if (!saslMessage.hasToken()) {
-            throw new SaslException("Client did not send a token");
-          }
-          byte[] saslToken = saslMessage.getToken().toByteArray();
-          if (LOG.isDebugEnabled()) {
-            LOG.debug("Have read input token of size " + saslToken.length
-                + " for processing by saslServer.evaluateResponse()");
-          }
-          saslToken = saslServer.evaluateResponse(saslToken);
-          saslResponse = buildSaslResponse(
-              saslServer.isComplete() ? SaslState.SUCCESS : SaslState.CHALLENGE,
-              saslToken);
-          break;
-        }
->>>>>>> fbf12270
         default:
           throw new SaslException("Client sent unsupported state " + state);
       }
@@ -1625,8 +1439,6 @@
       }
     }
 
-<<<<<<< HEAD
-=======
     /**
      * This method reads in a non-blocking fashion from the channel: 
      * this method is called repeatedly when data is present in the channel; 
@@ -1647,7 +1459,6 @@
      *         client, typically failure to respond to client
      * @throws InterruptedException
      */
->>>>>>> fbf12270
     public int readAndProcess()
         throws WrappedRpcServerException, IOException, InterruptedException {
       while (true) {
@@ -1660,17 +1471,11 @@
         }
         
         if (!connectionHeaderRead) {
-<<<<<<< HEAD
-          //Every connection is expected to send the header.
-          if (connectionHeaderBuf == null) {
-            connectionHeaderBuf = ByteBuffer.allocate(3);
-=======
           // Every connection is expected to send the header;
           // so far we read "hrpc" of the connection header.
           if (connectionHeaderBuf == null) {
             // for the bytes that follow "hrpc", in the connection header
             connectionHeaderBuf = ByteBuffer.allocate(HEADER_LEN_AFTER_HRPC_PART);
->>>>>>> fbf12270
           }
           count = channelRead(channel, connectionHeaderBuf);
           if (count < 0 || connectionHeaderBuf.remaining() > 0) {
@@ -1703,27 +1508,17 @@
           // this may switch us into SIMPLE
           authProtocol = initializeAuthContext(connectionHeaderBuf.get(2));          
           
-<<<<<<< HEAD
-          dataLengthBuffer.clear();
-          connectionHeaderBuf = null;
-          connectionHeaderRead = true;
-          continue;
-=======
           dataLengthBuffer.clear(); // clear to next read rpc packet len
           connectionHeaderBuf = null;
           connectionHeaderRead = true;
           continue; // connection header read, now read  4 bytes rpc packet len
->>>>>>> fbf12270
         }
         
         if (data == null) { // just read 4 bytes -  length of RPC packet
           dataLengthBuffer.flip();
           dataLength = dataLengthBuffer.getInt();
           checkDataLength(dataLength);
-<<<<<<< HEAD
-=======
           // Set buffer for reading EXACTLY the RPC-packet length and no more.
->>>>>>> fbf12270
           data = ByteBuffer.allocate(dataLength);
         }
         // Now read the RPC packet
@@ -1773,10 +1568,6 @@
       return authProtocol;
     }
 
-<<<<<<< HEAD
-    private RpcSaslProto buildSaslNegotiateResponse()
-        throws IOException, InterruptedException {
-=======
     /**
      * Process the Sasl's Negotiate request, including the optimization of 
      * accelerating token negotiation.
@@ -1787,7 +1578,6 @@
      */
     private RpcSaslProto buildSaslNegotiateResponse()
         throws InterruptedException, SaslException, IOException {
->>>>>>> fbf12270
       RpcSaslProto negotiateMessage = negotiateResponse;
       // accelerate token negotiation by sending initial challenge
       // in the negotiation response
@@ -1913,16 +1703,11 @@
     /**
      * Process a wrapped RPC Request - unwrap the SASL packet and process
      * each embedded RPC request 
-<<<<<<< HEAD
-     * @param buf - SASL wrapped request of one or more RPCs
-     * @throws IOException - SASL packet cannot be unwrapped
-=======
      * @param inBuf - SASL wrapped request of one or more RPCs
      * @throws IOException - SASL packet cannot be unwrapped
      * @throws WrappedRpcServerException - an exception that has already been 
      *         sent back to the client that does not require verbose logging
      *         by the Listener thread
->>>>>>> fbf12270
      * @throws InterruptedException
      */    
     private void unwrapPacketAndProcessRpcs(byte[] inBuf)
@@ -1963,15 +1748,6 @@
     }
     
     /**
-<<<<<<< HEAD
-     * Process an RPC Request - handle connection setup and decoding of
-     * request into a Call
-     * @param buf - contains the RPC request header and the rpc request
-     * @throws IOException - internal error that should not be returned to
-     *         client, typically failure to respond to client
-     * @throws WrappedRpcServerException - an exception to be sent back to
-     *         the client that does not require verbose logging by the
-=======
      * Process one RPC Request from buffer read from socket stream 
      *  - decode rpc in a rpc-Call
      *  - handle out-of-band RPC requests such as the initial connectionContext
@@ -1987,7 +1763,6 @@
      *         client, typically failure to respond to client
      * @throws WrappedRpcServerException - an exception that is sent back to the
      *         client in this method and does not require verbose logging by the
->>>>>>> fbf12270
      *         Listener thread
      * @throws InterruptedException
      */    
@@ -2004,7 +1779,6 @@
         retry = header.getRetryCount();
         if (LOG.isDebugEnabled()) {
           LOG.debug(" got #" + callId);
-<<<<<<< HEAD
         }
         checkRpcHeaders(header);
         
@@ -2017,20 +1791,6 @@
         } else {
           processRpcRequest(header, dis);
         }
-=======
-        }
-        checkRpcHeaders(header);
-        
-        if (callId < 0) { // callIds typically used during connection setup
-          processRpcOutOfBandRequest(header, dis);
-        } else if (!connectionContextRead) {
-          throw new WrappedRpcServerException(
-              RpcErrorCodeProto.FATAL_INVALID_RPC_HEADER,
-              "Connection context not established");
-        } else {
-          processRpcRequest(header, dis);
-        }
->>>>>>> fbf12270
       } catch (WrappedRpcServerException wrse) { // inform client of error
         Throwable ioe = wrse.getCause();
         final Call call = new Call(callId, retry, null, this);
@@ -2072,16 +1832,11 @@
     }
 
     /**
-<<<<<<< HEAD
-     * Process an RPC Request - the connection headers and context must
-     * have been already read
-=======
      * Process an RPC Request 
      *   - the connection headers and context must have been already read.
      *   - Based on the rpcKind, decode the rpcRequest.
      *   - A successfully decoded RpcCall will be deposited in RPC-Q and
      *     its response will be sent later when the request is processed.
->>>>>>> fbf12270
      * @param header - RPC request header
      * @param dis - stream to request payload
      * @throws WrappedRpcServerException - due to fatal rpc layer issues such
@@ -2130,12 +1885,8 @@
      * @param dis - stream to request payload
      * @throws WrappedRpcServerException - setup failed due to SASL
      *         negotiation failure, premature or invalid connection context,
-<<<<<<< HEAD
-     *         or other state errors 
-=======
      *         or other state errors. This exception needs to be sent to the 
      *         client.
->>>>>>> fbf12270
      * @throws IOException - failed to send a response back to the client
      * @throws InterruptedException
      */
@@ -2260,11 +2011,7 @@
 
     @Override
     public void run() {
-<<<<<<< HEAD
-      LOG.debug(getName() + ": starting");
-=======
       LOG.debug(Thread.currentThread().getName() + ": starting");
->>>>>>> fbf12270
       SERVER.set(Server.this);
       ByteArrayOutputStream buf = 
         new ByteArrayOutputStream(INITIAL_RESP_BUF_SIZE);
@@ -2272,11 +2019,7 @@
         try {
           final Call call = callQueue.take(); // pop the queue; maybe blocked here
           if (LOG.isDebugEnabled()) {
-<<<<<<< HEAD
-            LOG.debug(getName() + ": " + call + " for RpcKind " + call.rpcKind);
-=======
             LOG.debug(Thread.currentThread().getName() + ": " + call + " for RpcKind " + call.rpcKind);
->>>>>>> fbf12270
           }
           String errorClass = null;
           String error = null;
@@ -2309,11 +2052,7 @@
             if (e instanceof UndeclaredThrowableException) {
               e = e.getCause();
             }
-<<<<<<< HEAD
-            String logMsg = getName() + ", call " + call + ": error: " + e;
-=======
             String logMsg = Thread.currentThread().getName() + ", call " + call + ": error: " + e;
->>>>>>> fbf12270
             if (e instanceof RuntimeException || e instanceof Error) {
               // These exception types indicate something is probably wrong
               // on the server side, as opposed to just a normal exceptional
@@ -2368,11 +2107,7 @@
           LOG.info(Thread.currentThread().getName() + " caught an exception", e);
         }
       }
-<<<<<<< HEAD
-      LOG.debug(getName() + ": exiting");
-=======
       LOG.debug(Thread.currentThread().getName() + ": exiting");
->>>>>>> fbf12270
     }
 
   }
@@ -2403,11 +2138,7 @@
    * from configuration. Otherwise the configuration will be picked up.
    * 
    * If rpcRequestClass is null then the rpcRequestClass must have been 
-<<<<<<< HEAD
-   * registered via {@link #registerProtocolEngine(RpcPayloadHeader.RpcKind,
-=======
    * registered via {@link #registerProtocolEngine(RPC.RpcKind,
->>>>>>> fbf12270
    *  Class, RPC.RpcInvoker)}
    * This parameter has been retained for compatibility with existing tests
    * and usage.
@@ -2449,18 +2180,6 @@
         CommonConfigurationKeys.IPC_SERVER_RPC_READ_CONNECTION_QUEUE_SIZE_KEY,
         CommonConfigurationKeys.IPC_SERVER_RPC_READ_CONNECTION_QUEUE_SIZE_DEFAULT);
     this.callQueue  = new LinkedBlockingQueue<Call>(maxQueueSize); 
-<<<<<<< HEAD
-    this.maxIdleTime = 2 * conf.getInt(
-        CommonConfigurationKeysPublic.IPC_CLIENT_CONNECTION_MAXIDLETIME_KEY,
-        CommonConfigurationKeysPublic.IPC_CLIENT_CONNECTION_MAXIDLETIME_DEFAULT);
-    this.maxConnectionsToNuke = conf.getInt(
-        CommonConfigurationKeysPublic.IPC_CLIENT_KILL_MAX_KEY,
-        CommonConfigurationKeysPublic.IPC_CLIENT_KILL_MAX_DEFAULT);
-    this.thresholdIdleConnections = conf.getInt(
-        CommonConfigurationKeysPublic.IPC_CLIENT_IDLETHRESHOLD_KEY,
-        CommonConfigurationKeysPublic.IPC_CLIENT_IDLETHRESHOLD_DEFAULT);
-=======
->>>>>>> fbf12270
     this.secretManager = (SecretManager<TokenIdentifier>) secretManager;
     this.authorize = 
       conf.getBoolean(CommonConfigurationKeys.HADOOP_SECURITY_AUTHORIZATION, 
@@ -2540,15 +2259,7 @@
   }
   
   private void closeConnection(Connection connection) {
-<<<<<<< HEAD
-    synchronized (connectionList) {
-      if (connectionList.remove(connection))
-        numConnections--;
-    }
-    connection.close();
-=======
     connectionManager.close(connection);
->>>>>>> fbf12270
   }
   
   /**
@@ -2619,41 +2330,7 @@
           CodedOutputStream.computeRawVarint32Size(headerLen) + headerLen;
       out.writeInt(fullLength);
       header.writeDelimitedTo(out);
-<<<<<<< HEAD
-=======
-    }
-    if (call.connection.useWrap) {
-      wrapWithSasl(responseBuf, call);
->>>>>>> fbf12270
-    }
-    call.setResponse(ByteBuffer.wrap(responseBuf.toByteArray()));
-  }
-  
-  /**
-   * Setup response for the IPC Call on Fatal Error from a 
-   * client that is using old version of Hadoop.
-   * The response is serialized using the previous protocol's response
-   * layout.
-   * 
-   * @param response buffer to serialize the response into
-   * @param call {@link Call} to which we are setting up the response
-   * @param rv return value for the IPC Call, if the call was successful
-   * @param errorClass error class, if the the call failed
-   * @param error error message, if the call failed
-   * @throws IOException
-   */
-  private void setupResponseOldVersionFatal(ByteArrayOutputStream response, 
-                             Call call,
-                             Writable rv, String errorClass, String error) 
-  throws IOException {
-    final int OLD_VERSION_FATAL_STATUS = -1;
-    response.reset();
-    DataOutputStream out = new DataOutputStream(response);
-    out.writeInt(call.callId);                // write call id
-    out.writeInt(OLD_VERSION_FATAL_STATUS);   // write FATAL_STATUS
-    WritableUtils.writeString(out, errorClass);
-    WritableUtils.writeString(out, error);
-
+    }
     if (call.connection.useWrap) {
       wrapWithSasl(responseBuf, call);
     }
@@ -2785,11 +2462,7 @@
   
   /** 
    * Called for each call. 
-<<<<<<< HEAD
-   * @deprecated Use  {@link #call(RpcPayloadHeader.RpcKind, String,
-=======
    * @deprecated Use  {@link #call(RPC.RpcKind, String,
->>>>>>> fbf12270
    *  Writable, long)} instead
    */
   @Deprecated
@@ -2951,8 +2624,6 @@
     int nBytes = initialRemaining - buf.remaining(); 
     return (nBytes > 0) ? nBytes : ret;
   }
-<<<<<<< HEAD
-=======
   
   private class ConnectionManager {
     final private AtomicInteger count = new AtomicInteger();    
@@ -3100,5 +2771,4 @@
       idleScanTimer.schedule(idleScanTask, idleScanInterval);
     }
   }
->>>>>>> fbf12270
 }