/**
 * Licensed to the Apache Software Foundation (ASF) under one
 * or more contributor license agreements.  See the NOTICE file
 * distributed with this work for additional information
 * regarding copyright ownership.  The ASF licenses this file
 * to you under the Apache License, Version 2.0 (the
 * "License"); you may not use this file except in compliance
 * with the License.  You may obtain a copy of the License at
 *
 *     http://www.apache.org/licenses/LICENSE-2.0
 *
 * Unless required by applicable law or agreed to in writing, software
 * distributed under the License is distributed on an "AS IS" BASIS,
 * WITHOUT WARRANTIES OR CONDITIONS OF ANY KIND, either express or implied.
 * See the License for the specific language governing permissions and
 * limitations under the License.
 */
package org.apache.hadoop.hdfs.server.namenode;

import java.io.File;
import java.io.FileInputStream;
import java.io.FileOutputStream;
import java.io.IOException;
import java.io.RandomAccessFile;
import java.net.URI;
import java.util.ArrayList;
import java.util.Arrays;
import java.util.Collections;
import java.util.EnumMap;
import java.util.HashMap;
import java.util.List;
import java.util.Map;
import java.util.Map.Entry;
import java.util.Properties;
import java.util.Set;

import org.apache.commons.lang.StringUtils;
import org.apache.commons.logging.Log;
import org.apache.commons.logging.LogFactory;
import org.apache.hadoop.fs.permission.FsPermission;
import org.apache.hadoop.fs.permission.PermissionStatus;
import org.apache.hadoop.hdfs.MiniDFSCluster;
import org.apache.hadoop.hdfs.server.common.Storage.StorageDirType;
import org.apache.hadoop.hdfs.server.common.Storage.StorageDirectory;
import org.apache.hadoop.hdfs.server.namenode.FileJournalManager.EditLogFile;
import org.apache.hadoop.hdfs.server.namenode.FSImageStorageInspector.FSImageFile;
import org.apache.hadoop.hdfs.server.namenode.NNStorage.NameNodeDirType;
import org.apache.hadoop.hdfs.util.Holder;
import org.apache.hadoop.hdfs.util.MD5FileUtils;
import org.apache.hadoop.io.IOUtils;
import org.apache.hadoop.conf.Configuration;
import org.mockito.Mockito;
import org.mockito.Matchers;

import com.google.common.base.Joiner;
import com.google.common.collect.Lists;
import com.google.common.collect.ImmutableList;
import com.google.common.collect.Maps;
import com.google.common.collect.Sets;
import com.google.common.io.Files;

import static org.junit.Assert.*;
import static org.mockito.Mockito.doReturn;
import static org.mockito.Mockito.mock;

/**
 * Utility functions for testing fsimage storage.
 */
public abstract class FSImageTestUtil {
  
  public static final Log LOG = LogFactory.getLog(FSImageTestUtil.class);

  /**
   * The position in the fsimage header where the txid is
   * written.
   */
  private static final long IMAGE_TXID_POS = 24;

  /**
   * This function returns a md5 hash of a file.
   * 
   * @param file input file
   * @return The md5 string
   */
  public static String getFileMD5(File file) throws IOException {
    return MD5FileUtils.computeMd5ForFile(file).toString();
  }
  
  /**
   * Calculate the md5sum of an image after zeroing out the transaction ID
   * field in the header. This is useful for tests that want to verify
   * that two checkpoints have identical namespaces.
   */
  public static String getImageFileMD5IgnoringTxId(File imageFile)
      throws IOException {
    File tmpFile = File.createTempFile("hadoop_imagefile_tmp", "fsimage");
    tmpFile.deleteOnExit();
    try {
      Files.copy(imageFile, tmpFile);
      RandomAccessFile raf = new RandomAccessFile(tmpFile, "rw");
      try {
        raf.seek(IMAGE_TXID_POS);
        raf.writeLong(0);
      } finally {
        IOUtils.closeStream(raf);
      }
      return getFileMD5(tmpFile);
    } finally {
      tmpFile.delete();
    }
  }
  
  public static StorageDirectory mockStorageDirectory(
      File currentDir, NameNodeDirType type) {
    // Mock the StorageDirectory interface to just point to this file
    StorageDirectory sd = Mockito.mock(StorageDirectory.class);
    Mockito.doReturn(type)
      .when(sd).getStorageDirType();
    Mockito.doReturn(currentDir).when(sd).getCurrentDir();
    Mockito.doReturn(currentDir).when(sd).getRoot();
    Mockito.doReturn(mockFile(true)).when(sd).getVersionFile();
    Mockito.doReturn(mockFile(false)).when(sd).getPreviousDir();
    return sd;
  }
  
  /**
   * Make a mock storage directory that returns some set of file contents.
   * @param type type of storage dir
   * @param previousExists should we mock that the previous/ dir exists?
   * @param fileNames the names of files contained in current/
   */
  static StorageDirectory mockStorageDirectory(
      StorageDirType type,
      boolean previousExists,
      String...  fileNames) {
    StorageDirectory sd = mock(StorageDirectory.class);
    
    doReturn(type).when(sd).getStorageDirType();
  
    // Version file should always exist
    doReturn(mockFile(true)).when(sd).getVersionFile();
    doReturn(mockFile(true)).when(sd).getRoot();

    // Previous dir optionally exists
    doReturn(mockFile(previousExists))
      .when(sd).getPreviousDir();   
  
    // Return a mock 'current' directory which has the given paths
    File[] files = new File[fileNames.length];
    for (int i = 0; i < fileNames.length; i++) {
      files[i] = new File(fileNames[i]);
    }
    
    File mockDir = Mockito.spy(new File("/dir/current"));
    doReturn(files).when(mockDir).listFiles();
    doReturn(mockDir).when(sd).getCurrentDir();
    

    return sd;
  }
  
  static File mockFile(boolean exists) {
    File mockFile = mock(File.class);
    doReturn(exists).when(mockFile).exists();
    return mockFile;
  }
  
  public static FSImageTransactionalStorageInspector inspectStorageDirectory(
      File dir, NameNodeDirType dirType) throws IOException {
    FSImageTransactionalStorageInspector inspector =
      new FSImageTransactionalStorageInspector();
    inspector.inspectDirectory(mockStorageDirectory(dir, dirType));
    return inspector;
  }

  
  /**
   * Return a standalone instance of FSEditLog that will log into the given
   * log directory. The returned instance is not yet opened.
   */
  public static FSEditLog createStandaloneEditLog(File logDir)
      throws IOException {
    assertTrue(logDir.mkdirs() || logDir.exists());
    Files.deleteDirectoryContents(logDir);
    NNStorage storage = Mockito.mock(NNStorage.class);
    StorageDirectory sd 
      = FSImageTestUtil.mockStorageDirectory(logDir, NameNodeDirType.EDITS);
    List<StorageDirectory> sds = Lists.newArrayList(sd);
    Mockito.doReturn(sds).when(storage).dirIterable(NameNodeDirType.EDITS);
    Mockito.doReturn(sd).when(storage)
      .getStorageDirectory(Matchers.<URI>anyObject());

    FSEditLog editLog = new FSEditLog(new Configuration(), 
                         storage,
                         ImmutableList.of(logDir.toURI()));
    editLog.initJournalsForWrite();
    return editLog;
  }
  

  /**
<<<<<<< HEAD
   * Create an aborted in-progress log in the given directory, containing
   * only a specified number of "mkdirs" operations.
   */
  public static void createAbortedLogWithMkdirs(File editsLogDir, int numDirs,
      long firstTxId) throws IOException {
    FSEditLog editLog = FSImageTestUtil.createStandaloneEditLog(editsLogDir);
    editLog.setNextTxId(firstTxId);
    editLog.openForWrite();
    
    PermissionStatus perms = PermissionStatus.createImmutable("fakeuser", "fakegroup",
        FsPermission.createImmutable((short)0755));
    for (int i = 1; i <= numDirs; i++) {
      String dirName = "dir" + i;
      INodeDirectory dir = new INodeDirectory(dirName, perms);
      editLog.logMkDir("/" + dirName, dir);
    }
    editLog.logSync();
    editLog.abortCurrentLogSegment();
  }

  /**
=======
>>>>>>> 6fc2d7d4
   * @param editLog a path of an edit log file
   * @return the count of each type of operation in the log file
   * @throws Exception if there is an error reading it
   */
  public static EnumMap<FSEditLogOpCodes,Holder<Integer>> countEditLogOpTypes(
      File editLog) throws Exception {
    EnumMap<FSEditLogOpCodes, Holder<Integer>> opCounts =
      new EnumMap<FSEditLogOpCodes, Holder<Integer>>(FSEditLogOpCodes.class);

    EditLogInputStream elis = new EditLogFileInputStream(editLog);
    try {
      FSEditLogOp op;
      while ((op = elis.readOp()) != null) {
        Holder<Integer> i = opCounts.get(op.opCode);
        if (i == null) {
          i = new Holder<Integer>(0);
          opCounts.put(op.opCode, i);
        }
        i.held++;
      }
    } finally {
      IOUtils.closeStream(elis);
    }
    
    return opCounts;
  }

  
  /**
   * Assert that all of the given directories have the same newest filename
   * for fsimage that they hold the same data.
   */
  public static void assertSameNewestImage(List<File> dirs) throws Exception {
    if (dirs.size() < 2) return;
    
    long imageTxId = -1;
    
    List<File> imageFiles = new ArrayList<File>();
    for (File dir : dirs) {
      FSImageTransactionalStorageInspector inspector =
        inspectStorageDirectory(dir, NameNodeDirType.IMAGE);
      FSImageFile latestImage = inspector.getLatestImage();
      assertNotNull("No image in " + dir, latestImage);      
      long thisTxId = latestImage.getCheckpointTxId();
      if (imageTxId != -1 && thisTxId != imageTxId) {
        fail("Storage directory " + dir + " does not have the same " +
            "last image index " + imageTxId + " as another");
      }
      imageTxId = thisTxId;
      imageFiles.add(inspector.getLatestImage().getFile());
    }
    
    assertFileContentsSame(imageFiles.toArray(new File[0]));
  }
  
  /**
   * Given a list of directories, assert that any files that are named
   * the same thing have the same contents. For example, if a file
   * named "fsimage_1" shows up in more than one directory, then it must
   * be the same.
   * @throws Exception 
   */
  public static void assertParallelFilesAreIdentical(List<File> dirs,
      Set<String> ignoredFileNames) throws Exception {
    HashMap<String, List<File>> groupedByName = new HashMap<String, List<File>>();
    for (File dir : dirs) {
      for (File f : dir.listFiles()) {
        if (ignoredFileNames.contains(f.getName())) {
          continue;
        }
        
        List<File> fileList = groupedByName.get(f.getName());
        if (fileList == null) {
          fileList = new ArrayList<File>();
          groupedByName.put(f.getName(), fileList);
        }
        fileList.add(f);
      }
    }
    
    for (List<File> sameNameList : groupedByName.values()) {
      if (sameNameList.get(0).isDirectory()) {
        // recurse
        assertParallelFilesAreIdentical(sameNameList, ignoredFileNames);
      } else {
        if ("VERSION".equals(sameNameList.get(0).getName())) {
          assertPropertiesFilesSame(sameNameList.toArray(new File[0]));
        } else {
          assertFileContentsSame(sameNameList.toArray(new File[0]));
        }
      }
    }  
  }
  
  /**
   * Assert that a set of properties files all contain the same data.
   * We cannot simply check the md5sums here, since Properties files
   * contain timestamps -- thus, two properties files from the same
   * saveNamespace operation may actually differ in md5sum.
   * @param propFiles the files to compare
   * @throws IOException if the files cannot be opened or read
   * @throws AssertionError if the files differ
   */
  public static void assertPropertiesFilesSame(File[] propFiles)
      throws IOException {
    Set<Map.Entry<Object, Object>> prevProps = null;
    
    for (File f : propFiles) {
      Properties props;
      FileInputStream is = new FileInputStream(f);
      try {
        props = new Properties();
        props.load(is);
      } finally {
        IOUtils.closeStream(is);
      }
      if (prevProps == null) {
        prevProps = props.entrySet();
      } else {
        Set<Entry<Object,Object>> diff =
          Sets.symmetricDifference(prevProps, props.entrySet());
        if (!diff.isEmpty()) {
          fail("Properties file " + f + " differs from " + propFiles[0]);
        }
      }
    }
  }

  /**
   * Assert that all of the given paths have the exact same
   * contents 
   */
  public static void assertFileContentsSame(File... files) throws Exception {
    if (files.length < 2) return;
    
    Map<File, String> md5s = getFileMD5s(files);
    if (Sets.newHashSet(md5s.values()).size() > 1) {
      fail("File contents differed:\n  " +
          Joiner.on("\n  ")
            .withKeyValueSeparator("=")
            .join(md5s));
    }
  }
  
  /**
   * Assert that the given files are not all the same, and in fact that
   * they have <code>expectedUniqueHashes</code> unique contents.
   */
  public static void assertFileContentsDifferent(
      int expectedUniqueHashes,
      File... files) throws Exception
  {
    Map<File, String> md5s = getFileMD5s(files);
    if (Sets.newHashSet(md5s.values()).size() != expectedUniqueHashes) {
      fail("Expected " + expectedUniqueHashes + " different hashes, got:\n  " +
          Joiner.on("\n  ")
            .withKeyValueSeparator("=")
            .join(md5s));
    }
  }
  
  public static Map<File, String> getFileMD5s(File... files) throws Exception {
    Map<File, String> ret = Maps.newHashMap();
    for (File f : files) {
      assertTrue("Must exist: " + f, f.exists());
      ret.put(f, getFileMD5(f));
    }
    return ret;
  }

  /**
   * @return a List which contains the "current" dir for each storage
   * directory of the given type. 
   */
  public static List<File> getCurrentDirs(NNStorage storage,
      NameNodeDirType type) {
    List<File> ret = Lists.newArrayList();
    for (StorageDirectory sd : storage.dirIterable(type)) {
      ret.add(sd.getCurrentDir());
    }
    return ret;
  }

  /**
   * @return the fsimage file with the most recent transaction ID in the
   * given storage directory.
   */
  public static File findLatestImageFile(StorageDirectory sd)
  throws IOException {
    FSImageTransactionalStorageInspector inspector =
      new FSImageTransactionalStorageInspector();
    inspector.inspectDirectory(sd);
    
    return inspector.getLatestImage().getFile();
  }

  /**
   * @return the fsimage file with the most recent transaction ID in the
   * given 'current/' directory.
   */
  public static File findNewestImageFile(String currentDirPath) throws IOException {
    StorageDirectory sd = FSImageTestUtil.mockStorageDirectory(
        new File(currentDirPath), NameNodeDirType.IMAGE);

    FSImageTransactionalStorageInspector inspector =
      new FSImageTransactionalStorageInspector();
    inspector.inspectDirectory(sd);

    FSImageFile latestImage = inspector.getLatestImage();
    return (latestImage == null) ? null : latestImage.getFile();
  }

  /**
   * Assert that the NameNode has checkpoints at the expected
   * transaction IDs.
   */
  public static void assertNNHasCheckpoints(MiniDFSCluster cluster,
      List<Integer> txids) {
    assertNNHasCheckpoints(cluster, 0, txids);
  }
  
  public static void assertNNHasCheckpoints(MiniDFSCluster cluster,
      int nnIdx, List<Integer> txids) {

    for (File nameDir : getNameNodeCurrentDirs(cluster, nnIdx)) {
      LOG.info("examining name dir with files: " +
          Joiner.on(",").join(nameDir.listFiles()));
      // Should have fsimage_N for the three checkpoints
      LOG.info("Examining storage dir " + nameDir + " with contents: "
          + StringUtils.join(nameDir.listFiles(), ", "));
      for (long checkpointTxId : txids) {
        File image = new File(nameDir,
                              NNStorage.getImageFileName(checkpointTxId));
        assertTrue("Expected non-empty " + image, image.length() > 0);
      }
    }
  }

<<<<<<< HEAD
  public static List<File> getNameNodeCurrentDirs(MiniDFSCluster cluster, int nnIdx) {
=======
  public static List<File> getNameNodeCurrentDirs(MiniDFSCluster cluster) {
>>>>>>> 6fc2d7d4
    List<File> nameDirs = Lists.newArrayList();
    for (URI u : cluster.getNameDirs(nnIdx)) {
      nameDirs.add(new File(u.getPath(), "current"));
    }
    return nameDirs;
  }

  /**
   * @return the latest edits log, finalized or otherwise, from the given
   * storage directory.
   */
  public static EditLogFile findLatestEditsLog(StorageDirectory sd)
  throws IOException {
    File currentDir = sd.getCurrentDir();
    List<EditLogFile> foundEditLogs 
      = Lists.newArrayList(FileJournalManager.matchEditLogs(currentDir));
    return Collections.max(foundEditLogs, EditLogFile.COMPARE_BY_START_TXID);
  }

  /**
   * Corrupt the given VERSION file by replacing a given
   * key with a new value and re-writing the file.
   * 
   * @param versionFile the VERSION file to corrupt
   * @param key the key to replace
   * @param value the new value for this key
   */
  public static void corruptVersionFile(File versionFile, String key, String value)
      throws IOException {
    Properties props = new Properties();
    FileInputStream fis = new FileInputStream(versionFile);
    FileOutputStream out = null;
    try {
      props.load(fis);
      IOUtils.closeStream(fis);
  
      props.setProperty(key, value);
      
      out = new FileOutputStream(versionFile);
      props.store(out, null);
      
    } finally {
      IOUtils.cleanup(null, fis, out);
    }    
  }

  public static void assertReasonableNameCurrentDir(File curDir)
      throws IOException {
    assertTrue(curDir.isDirectory());
    assertTrue(new File(curDir, "VERSION").isFile());
    assertTrue(new File(curDir, "seen_txid").isFile());
    File image = findNewestImageFile(curDir.toString());
    assertNotNull(image);
  }

  public static void logStorageContents(Log LOG, NNStorage storage) {
    LOG.info("current storages and corresponding sizes:");
    for (StorageDirectory sd : storage.dirIterable(null)) {
      File curDir = sd.getCurrentDir();
      LOG.info("In directory " + curDir);
      File[] files = curDir.listFiles();
      Arrays.sort(files);
      for (File f : files) {
        LOG.info("  file " + f.getAbsolutePath() + "; len = " + f.length());  
      }
    }
  }
  
  /** get the fsImage*/
  public static FSImage getFSImage(NameNode node) {
    return node.getFSImage();
  }
}<|MERGE_RESOLUTION|>--- conflicted
+++ resolved
@@ -34,11 +34,8 @@
 import java.util.Properties;
 import java.util.Set;
 
-import org.apache.commons.lang.StringUtils;
 import org.apache.commons.logging.Log;
 import org.apache.commons.logging.LogFactory;
-import org.apache.hadoop.fs.permission.FsPermission;
-import org.apache.hadoop.fs.permission.PermissionStatus;
 import org.apache.hadoop.hdfs.MiniDFSCluster;
 import org.apache.hadoop.hdfs.server.common.Storage.StorageDirType;
 import org.apache.hadoop.hdfs.server.common.Storage.StorageDirectory;
@@ -48,13 +45,10 @@
 import org.apache.hadoop.hdfs.util.Holder;
 import org.apache.hadoop.hdfs.util.MD5FileUtils;
 import org.apache.hadoop.io.IOUtils;
-import org.apache.hadoop.conf.Configuration;
 import org.mockito.Mockito;
-import org.mockito.Matchers;
 
 import com.google.common.base.Joiner;
 import com.google.common.collect.Lists;
-import com.google.common.collect.ImmutableList;
 import com.google.common.collect.Maps;
 import com.google.common.collect.Sets;
 import com.google.common.io.Files;
@@ -117,7 +111,7 @@
     Mockito.doReturn(type)
       .when(sd).getStorageDirType();
     Mockito.doReturn(currentDir).when(sd).getCurrentDir();
-    Mockito.doReturn(currentDir).when(sd).getRoot();
+    
     Mockito.doReturn(mockFile(true)).when(sd).getVersionFile();
     Mockito.doReturn(mockFile(false)).when(sd).getPreviousDir();
     return sd;
@@ -139,8 +133,7 @@
   
     // Version file should always exist
     doReturn(mockFile(true)).when(sd).getVersionFile();
-    doReturn(mockFile(true)).when(sd).getRoot();
-
+    
     // Previous dir optionally exists
     doReturn(mockFile(previousExists))
       .when(sd).getPreviousDir();   
@@ -155,7 +148,6 @@
     doReturn(files).when(mockDir).listFiles();
     doReturn(mockDir).when(sd).getCurrentDir();
     
-
     return sd;
   }
   
@@ -183,46 +175,15 @@
     assertTrue(logDir.mkdirs() || logDir.exists());
     Files.deleteDirectoryContents(logDir);
     NNStorage storage = Mockito.mock(NNStorage.class);
-    StorageDirectory sd 
-      = FSImageTestUtil.mockStorageDirectory(logDir, NameNodeDirType.EDITS);
-    List<StorageDirectory> sds = Lists.newArrayList(sd);
+    List<StorageDirectory> sds = Lists.newArrayList(
+        FSImageTestUtil.mockStorageDirectory(logDir, NameNodeDirType.EDITS));
     Mockito.doReturn(sds).when(storage).dirIterable(NameNodeDirType.EDITS);
-    Mockito.doReturn(sd).when(storage)
-      .getStorageDirectory(Matchers.<URI>anyObject());
-
-    FSEditLog editLog = new FSEditLog(new Configuration(), 
-                         storage,
-                         ImmutableList.of(logDir.toURI()));
-    editLog.initJournalsForWrite();
-    return editLog;
-  }
-  
-
-  /**
-<<<<<<< HEAD
-   * Create an aborted in-progress log in the given directory, containing
-   * only a specified number of "mkdirs" operations.
-   */
-  public static void createAbortedLogWithMkdirs(File editsLogDir, int numDirs,
-      long firstTxId) throws IOException {
-    FSEditLog editLog = FSImageTestUtil.createStandaloneEditLog(editsLogDir);
-    editLog.setNextTxId(firstTxId);
-    editLog.openForWrite();
-    
-    PermissionStatus perms = PermissionStatus.createImmutable("fakeuser", "fakegroup",
-        FsPermission.createImmutable((short)0755));
-    for (int i = 1; i <= numDirs; i++) {
-      String dirName = "dir" + i;
-      INodeDirectory dir = new INodeDirectory(dirName, perms);
-      editLog.logMkDir("/" + dirName, dir);
-    }
-    editLog.logSync();
-    editLog.abortCurrentLogSegment();
-  }
-
-  /**
-=======
->>>>>>> 6fc2d7d4
+
+    return new FSEditLog(storage);
+  }
+  
+
+  /**
    * @param editLog a path of an edit log file
    * @return the count of each type of operation in the log file
    * @throws Exception if there is an error reading it
@@ -439,20 +400,13 @@
    * Assert that the NameNode has checkpoints at the expected
    * transaction IDs.
    */
-  public static void assertNNHasCheckpoints(MiniDFSCluster cluster,
+  static void assertNNHasCheckpoints(MiniDFSCluster cluster,
       List<Integer> txids) {
-    assertNNHasCheckpoints(cluster, 0, txids);
-  }
-  
-  public static void assertNNHasCheckpoints(MiniDFSCluster cluster,
-      int nnIdx, List<Integer> txids) {
-
-    for (File nameDir : getNameNodeCurrentDirs(cluster, nnIdx)) {
+
+    for (File nameDir : getNameNodeCurrentDirs(cluster)) {
       LOG.info("examining name dir with files: " +
           Joiner.on(",").join(nameDir.listFiles()));
       // Should have fsimage_N for the three checkpoints
-      LOG.info("Examining storage dir " + nameDir + " with contents: "
-          + StringUtils.join(nameDir.listFiles(), ", "));
       for (long checkpointTxId : txids) {
         File image = new File(nameDir,
                               NNStorage.getImageFileName(checkpointTxId));
@@ -461,13 +415,9 @@
     }
   }
 
-<<<<<<< HEAD
-  public static List<File> getNameNodeCurrentDirs(MiniDFSCluster cluster, int nnIdx) {
-=======
   public static List<File> getNameNodeCurrentDirs(MiniDFSCluster cluster) {
->>>>>>> 6fc2d7d4
     List<File> nameDirs = Lists.newArrayList();
-    for (URI u : cluster.getNameDirs(nnIdx)) {
+    for (URI u : cluster.getNameDirs(0)) {
       nameDirs.add(new File(u.getPath(), "current"));
     }
     return nameDirs;
@@ -479,9 +429,12 @@
    */
   public static EditLogFile findLatestEditsLog(StorageDirectory sd)
   throws IOException {
-    File currentDir = sd.getCurrentDir();
-    List<EditLogFile> foundEditLogs 
-      = Lists.newArrayList(FileJournalManager.matchEditLogs(currentDir));
+    FSImageTransactionalStorageInspector inspector =
+      new FSImageTransactionalStorageInspector();
+    inspector.inspectDirectory(sd);
+    
+    List<EditLogFile> foundEditLogs = Lists.newArrayList(
+        inspector.getEditLogFiles());
     return Collections.max(foundEditLogs, EditLogFile.COMPARE_BY_START_TXID);
   }
 
